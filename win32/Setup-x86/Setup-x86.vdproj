--- conflicted
+++ resolved
@@ -1,1627 +1,1615 @@
-﻿"DeployProject"
-{
-"VSVersion" = "3:800"
-"ProjectType" = "8:{978C614F-708E-4E1A-B201-565925725DBA}"
-"IsWebType" = "8:FALSE"
-"ProjectName" = "8:Setup-x86"
-"LanguageId" = "3:1033"
-"CodePage" = "3:1252"
-"UILanguageId" = "3:1033"
-"SccProjectName" = "8:"
-"SccLocalPath" = "8:"
-"SccAuxPath" = "8:"
-"SccProvider" = "8:"
-    "Hierarchy"
-    {
-        "Entry"
-        {
-        "MsmKey" = "8:_129947045FE24C5AAEE6467547A6FBBB"
-        "OwnerKey" = "8:_UNDEFINED"
-        "MsmSig" = "8:_UNDEFINED"
-        }
-        "Entry"
-        {
-        "MsmKey" = "8:_24525AF4185C43A1AC9D3B2FB2876607"
-        "OwnerKey" = "8:_UNDEFINED"
-        "MsmSig" = "8:_UNDEFINED"
-        }
-        "Entry"
-        {
-        "MsmKey" = "8:_29583B2B37A44A71864FFD88DFED2C8F"
-        "OwnerKey" = "8:_UNDEFINED"
-        "MsmSig" = "8:_UNDEFINED"
-        }
-        "Entry"
-        {
-        "MsmKey" = "8:_2AF921BF3EB24D48A1B9A6E91BA54C94"
-        "OwnerKey" = "8:_UNDEFINED"
-        "MsmSig" = "8:_UNDEFINED"
-        }
-        "Entry"
-        {
-        "MsmKey" = "8:_3202DADABA2F4D698F910DC850457946"
-        "OwnerKey" = "8:_UNDEFINED"
-        "MsmSig" = "8:_UNDEFINED"
-        }
-        "Entry"
-        {
-        "MsmKey" = "8:_32AB7792634D475D84125A60A5C7A473"
-        "OwnerKey" = "8:_UNDEFINED"
-        "MsmSig" = "8:_UNDEFINED"
-        }
-        "Entry"
-        {
-        "MsmKey" = "8:_32F4158C158142089DB13F5F29F91589"
-        "OwnerKey" = "8:_UNDEFINED"
-        "MsmSig" = "8:_UNDEFINED"
-        }
-        "Entry"
-        {
-        "MsmKey" = "8:_4053CC7DC75C48E98893BCEA2D692E55"
-        "OwnerKey" = "8:_UNDEFINED"
-        "MsmSig" = "8:_UNDEFINED"
-        }
-        "Entry"
-        {
-        "MsmKey" = "8:_42222ACB125B4398B7BF9C030F7DF8FB"
-        "OwnerKey" = "8:_UNDEFINED"
-        "MsmSig" = "8:_UNDEFINED"
-        }
-        "Entry"
-        {
-<<<<<<< HEAD
-        "MsmKey" = "8:_5C115FFB3D1542998DEB88C97B348F59"
-=======
-        "MsmKey" = "8:_4FC55746B30C48D59E9FE8557C108069"
-        "OwnerKey" = "8:_UNDEFINED"
-        "MsmSig" = "8:_UNDEFINED"
-        }
-        "Entry"
-        {
-        "MsmKey" = "8:_572E52797C0A4873ACFC45E53ED1FB78"
-        "OwnerKey" = "8:_UNDEFINED"
-        "MsmSig" = "8:_UNDEFINED"
-        }
-        "Entry"
-        {
-        "MsmKey" = "8:_5C115FFB3D1542998DEB88C97B348F59"
-        "OwnerKey" = "8:_UNDEFINED"
-        "MsmSig" = "8:_UNDEFINED"
-        }
-        "Entry"
-        {
-        "MsmKey" = "8:_64B5C4E9452F43349FB4D53DEE15C87D"
-        "OwnerKey" = "8:_UNDEFINED"
-        "MsmSig" = "8:_UNDEFINED"
-        }
-        "Entry"
-        {
-        "MsmKey" = "8:_6D1F45F66466453998A8B163691BAD84"
-        "OwnerKey" = "8:_UNDEFINED"
-        "MsmSig" = "8:_UNDEFINED"
-        }
-        "Entry"
-        {
-        "MsmKey" = "8:_6E6776606E994FD99CC36CB5C62935CF"
-        "OwnerKey" = "8:_UNDEFINED"
-        "MsmSig" = "8:_UNDEFINED"
-        }
-        "Entry"
-        {
-        "MsmKey" = "8:_70FC345C7A6C47D799FD1EC7CD5F20D9"
-        "OwnerKey" = "8:_UNDEFINED"
-        "MsmSig" = "8:_UNDEFINED"
-        }
-        "Entry"
-        {
-        "MsmKey" = "8:_86FBE3D4BB5F42609082FB54D8079705"
-        "OwnerKey" = "8:_UNDEFINED"
-        "MsmSig" = "8:_UNDEFINED"
-        }
-        "Entry"
-        {
-        "MsmKey" = "8:_893ED45A96044D8B94FDF0BF5DD2476B"
-        "OwnerKey" = "8:_UNDEFINED"
-        "MsmSig" = "8:_UNDEFINED"
-        }
-        "Entry"
-        {
-        "MsmKey" = "8:_9365183139E941EA8C13A61D5EA82D2C"
-        "OwnerKey" = "8:_UNDEFINED"
-        "MsmSig" = "8:_UNDEFINED"
-        }
-        "Entry"
-        {
-        "MsmKey" = "8:_AA48472048A74261A786515933650C63"
->>>>>>> c469ada5
-        "OwnerKey" = "8:_UNDEFINED"
-        "MsmSig" = "8:_UNDEFINED"
-        }
-        "Entry"
-        {
-        "MsmKey" = "8:_B15174FB733CFDB87929A99EF031FE60"
-        "OwnerKey" = "8:_29583B2B37A44A71864FFD88DFED2C8F"
-        "MsmSig" = "8:_UNDEFINED"
-        }
-        "Entry"
-        {
-        "MsmKey" = "8:_C3F868E2F86F4F22914EBB33174331CF"
-        "OwnerKey" = "8:_UNDEFINED"
-        "MsmSig" = "8:_UNDEFINED"
-        }
-        "Entry"
-        {
-        "MsmKey" = "8:_C53272351C914F09989E6CB992D9BE44"
-        "OwnerKey" = "8:_UNDEFINED"
-        "MsmSig" = "8:_UNDEFINED"
-        }
-        "Entry"
-        {
-        "MsmKey" = "8:_E26F0CDAA61C437B9CC7EF502F84731E"
-        "OwnerKey" = "8:_129947045FE24C5AAEE6467547A6FBBB"
-        "MsmSig" = "8:_UNDEFINED"
-        }
-        "Entry"
-        {
-        "MsmKey" = "8:_E26F0CDAA61C437B9CC7EF502F84731E"
-        "OwnerKey" = "8:_E6AAF8DB843A4CDCBD12F62B44F0D947"
-        "MsmSig" = "8:_UNDEFINED"
-        }
-        "Entry"
-        {
-        "MsmKey" = "8:_E26F0CDAA61C437B9CC7EF502F84731E"
-        "OwnerKey" = "8:_C3F868E2F86F4F22914EBB33174331CF"
-        "MsmSig" = "8:_UNDEFINED"
-        }
-        "Entry"
-        {
-        "MsmKey" = "8:_E26F0CDAA61C437B9CC7EF502F84731E"
-        "OwnerKey" = "8:_AA48472048A74261A786515933650C63"
-        "MsmSig" = "8:_UNDEFINED"
-        }
-        "Entry"
-        {
-        "MsmKey" = "8:_E26F0CDAA61C437B9CC7EF502F84731E"
-        "OwnerKey" = "8:_86FBE3D4BB5F42609082FB54D8079705"
-        "MsmSig" = "8:_UNDEFINED"
-        }
-        "Entry"
-        {
-        "MsmKey" = "8:_E26F0CDAA61C437B9CC7EF502F84731E"
-        "OwnerKey" = "8:_64B5C4E9452F43349FB4D53DEE15C87D"
-        "MsmSig" = "8:_UNDEFINED"
-        }
-        "Entry"
-        {
-        "MsmKey" = "8:_E26F0CDAA61C437B9CC7EF502F84731E"
-        "OwnerKey" = "8:_42222ACB125B4398B7BF9C030F7DF8FB"
-        "MsmSig" = "8:_UNDEFINED"
-        }
-        "Entry"
-        {
-        "MsmKey" = "8:_E26F0CDAA61C437B9CC7EF502F84731E"
-        "OwnerKey" = "8:_4053CC7DC75C48E98893BCEA2D692E55"
-        "MsmSig" = "8:_UNDEFINED"
-        }
-        "Entry"
-        {
-        "MsmKey" = "8:_E26F0CDAA61C437B9CC7EF502F84731E"
-        "OwnerKey" = "8:_32F4158C158142089DB13F5F29F91589"
-        "MsmSig" = "8:_UNDEFINED"
-        }
-        "Entry"
-        {
-        "MsmKey" = "8:_E26F0CDAA61C437B9CC7EF502F84731E"
-        "OwnerKey" = "8:_29583B2B37A44A71864FFD88DFED2C8F"
-        "MsmSig" = "8:_UNDEFINED"
-        }
-        "Entry"
-        {
-        "MsmKey" = "8:_E6AAF8DB843A4CDCBD12F62B44F0D947"
-        "OwnerKey" = "8:_UNDEFINED"
-        "MsmSig" = "8:_UNDEFINED"
-        }
-        "Entry"
-        {
-        "MsmKey" = "8:_E716D9B1860F45F0896003A3281BDC24"
-        "OwnerKey" = "8:_UNDEFINED"
-        "MsmSig" = "8:_UNDEFINED"
-        }
-        "Entry"
-        {
-        "MsmKey" = "8:_F03A8D661E0A4D318742AFD74D7BA31D"
-        "OwnerKey" = "8:_UNDEFINED"
-        "MsmSig" = "8:_UNDEFINED"
-        }
-        "Entry"
-        {
-        "MsmKey" = "8:_F239F1490907F204FBDDEF281F953470"
-        "OwnerKey" = "8:_42222ACB125B4398B7BF9C030F7DF8FB"
-        "MsmSig" = "8:_UNDEFINED"
-        }
-        "Entry"
-        {
-        "MsmKey" = "8:_UNDEFINED"
-        "OwnerKey" = "8:_129947045FE24C5AAEE6467547A6FBBB"
-        "MsmSig" = "8:_UNDEFINED"
-        }
-        "Entry"
-        {
-        "MsmKey" = "8:_UNDEFINED"
-        "OwnerKey" = "8:_E6AAF8DB843A4CDCBD12F62B44F0D947"
-        "MsmSig" = "8:_UNDEFINED"
-        }
-        "Entry"
-        {
-        "MsmKey" = "8:_UNDEFINED"
-        "OwnerKey" = "8:_C3F868E2F86F4F22914EBB33174331CF"
-        "MsmSig" = "8:_UNDEFINED"
-        }
-        "Entry"
-        {
-        "MsmKey" = "8:_UNDEFINED"
-        "OwnerKey" = "8:_AA48472048A74261A786515933650C63"
-        "MsmSig" = "8:_UNDEFINED"
-        }
-        "Entry"
-        {
-        "MsmKey" = "8:_UNDEFINED"
-        "OwnerKey" = "8:_86FBE3D4BB5F42609082FB54D8079705"
-        "MsmSig" = "8:_UNDEFINED"
-        }
-        "Entry"
-        {
-        "MsmKey" = "8:_UNDEFINED"
-        "OwnerKey" = "8:_64B5C4E9452F43349FB4D53DEE15C87D"
-        "MsmSig" = "8:_UNDEFINED"
-        }
-        "Entry"
-        {
-        "MsmKey" = "8:_UNDEFINED"
-        "OwnerKey" = "8:_42222ACB125B4398B7BF9C030F7DF8FB"
-        "MsmSig" = "8:_UNDEFINED"
-        }
-        "Entry"
-        {
-        "MsmKey" = "8:_UNDEFINED"
-        "OwnerKey" = "8:_4053CC7DC75C48E98893BCEA2D692E55"
-        "MsmSig" = "8:_UNDEFINED"
-        }
-        "Entry"
-        {
-        "MsmKey" = "8:_UNDEFINED"
-        "OwnerKey" = "8:_32F4158C158142089DB13F5F29F91589"
-        "MsmSig" = "8:_UNDEFINED"
-        }
-        "Entry"
-        {
-        "MsmKey" = "8:_UNDEFINED"
-        "OwnerKey" = "8:_29583B2B37A44A71864FFD88DFED2C8F"
-        "MsmSig" = "8:_UNDEFINED"
-        }
-    }
-    "Configurations"
-    {
-        "Debug"
-        {
-        "DisplayName" = "8:Debug"
-        "IsDebugOnly" = "11:TRUE"
-        "IsReleaseOnly" = "11:FALSE"
-        "OutputFilename" = "8:Debug\\Setup-x86.msi"
-        "PackageFilesAs" = "3:2"
-        "PackageFileSize" = "3:-2147483648"
-        "CabType" = "3:1"
-        "Compression" = "3:2"
-        "SignOutput" = "11:FALSE"
-        "CertificateFile" = "8:"
-        "PrivateKeyFile" = "8:"
-        "TimeStampServer" = "8:"
-        "InstallerBootstrapper" = "3:2"
-            "BootstrapperCfg:{63ACBE69-63AA-4F98-B2B6-99F9E24495F2}"
-            {
-            "Enabled" = "11:TRUE"
-            "PromptEnabled" = "11:TRUE"
-            "PrerequisitesLocation" = "2:1"
-            "Url" = "8:"
-            "ComponentsUrl" = "8:"
-                "Items"
-                {
-                    "{EDC2488A-8267-493A-A98E-7D9C3B36CDF3}:.NETFramework,Version=v4.0,Profile=Client"
-                    {
-                    "Name" = "8:Microsoft .NET Framework 4 Client Profile (x86 and x64)"
-                    "ProductCode" = "8:.NETFramework,Version=v4.0,Profile=Client"
-                    }
-                    "{EDC2488A-8267-493A-A98E-7D9C3B36CDF3}:Microsoft.Windows.Installer.3.1"
-                    {
-                    "Name" = "8:Windows Installer 3.1"
-                    "ProductCode" = "8:Microsoft.Windows.Installer.3.1"
-                    }
-                }
-            }
-        }
-        "Release"
-        {
-        "DisplayName" = "8:Release"
-        "IsDebugOnly" = "11:FALSE"
-        "IsReleaseOnly" = "11:TRUE"
-        "OutputFilename" = "8:Release\\Setup-x86.msi"
-        "PackageFilesAs" = "3:2"
-        "PackageFileSize" = "3:-2147483648"
-        "CabType" = "3:1"
-        "Compression" = "3:2"
-        "SignOutput" = "11:FALSE"
-        "CertificateFile" = "8:"
-        "PrivateKeyFile" = "8:"
-        "TimeStampServer" = "8:"
-        "InstallerBootstrapper" = "3:2"
-            "BootstrapperCfg:{63ACBE69-63AA-4F98-B2B6-99F9E24495F2}"
-            {
-            "Enabled" = "11:TRUE"
-            "PromptEnabled" = "11:TRUE"
-            "PrerequisitesLocation" = "2:1"
-            "Url" = "8:"
-            "ComponentsUrl" = "8:"
-                "Items"
-                {
-                    "{EDC2488A-8267-493A-A98E-7D9C3B36CDF3}:.NETFramework,Version=v4.0,Profile=Client"
-                    {
-                    "Name" = "8:Microsoft .NET Framework 4 Client Profile (x86 and x64)"
-                    "ProductCode" = "8:.NETFramework,Version=v4.0,Profile=Client"
-                    }
-                    "{EDC2488A-8267-493A-A98E-7D9C3B36CDF3}:Microsoft.Windows.Installer.3.1"
-                    {
-                    "Name" = "8:Windows Installer 3.1"
-                    "ProductCode" = "8:Microsoft.Windows.Installer.3.1"
-                    }
-                }
-            }
-        }
-    }
-    "Deployable"
-    {
-        "CustomAction"
-        {
-        }
-        "DefaultFeature"
-        {
-        "Name" = "8:DefaultFeature"
-        "Title" = "8:"
-        "Description" = "8:"
-        }
-        "ExternalPersistence"
-        {
-            "LaunchCondition"
-            {
-                "{A06ECF26-33A3-4562-8140-9B0E340D4F24}:_C692B08A77FF4D50B94635F349068667"
-                {
-                "Name" = "8:.NET Framework"
-                "Message" = "8:[VSDNETMSG]"
-                "FrameworkVersion" = "8:.NETFramework,Version=v4.0,Profile=Client"
-                "AllowLaterVersions" = "11:FALSE"
-                "InstallUrl" = "8:http://go.microsoft.com/fwlink/?LinkId=131000"
-                }
-            }
-        }
-        "File"
-        {
-            "{1FB2D0AE-D3B9-43D4-B9DD-F88EC61E35DE}:_24525AF4185C43A1AC9D3B2FB2876607"
-            {
-            "SourcePath" = "8:..\\..\\COPYING.getopt"
-            "TargetName" = "8:COPYING.getopt"
-            "Tag" = "8:"
-            "Folder" = "8:_786FF3BCC5D14A02A046B3A2E11EBB09"
-            "Condition" = "8:"
-            "Transitive" = "11:FALSE"
-            "Vital" = "11:TRUE"
-            "ReadOnly" = "11:FALSE"
-            "Hidden" = "11:FALSE"
-            "System" = "11:FALSE"
-            "Permanent" = "11:FALSE"
-            "SharedLegacy" = "11:FALSE"
-            "PackageAs" = "3:1"
-            "Register" = "3:1"
-            "Exclude" = "11:FALSE"
-            "IsDependency" = "11:FALSE"
-            "IsolateTo" = "8:"
-            }
-            "{1FB2D0AE-D3B9-43D4-B9DD-F88EC61E35DE}:_2AF921BF3EB24D48A1B9A6E91BA54C94"
-            {
-            "SourcePath" = "8:..\\..\\etc\\clamd.conf.sample"
-            "TargetName" = "8:clamd.conf.sample"
-            "Tag" = "8:"
-            "Folder" = "8:_19E668FC663A4F7CBF9DA69A5FA28CDC"
-            "Condition" = "8:"
-            "Transitive" = "11:FALSE"
-            "Vital" = "11:TRUE"
-            "ReadOnly" = "11:FALSE"
-            "Hidden" = "11:FALSE"
-            "System" = "11:FALSE"
-            "Permanent" = "11:FALSE"
-            "SharedLegacy" = "11:FALSE"
-            "PackageAs" = "3:1"
-            "Register" = "3:1"
-            "Exclude" = "11:FALSE"
-            "IsDependency" = "11:FALSE"
-            "IsolateTo" = "8:"
-            }
-            "{1FB2D0AE-D3B9-43D4-B9DD-F88EC61E35DE}:_3202DADABA2F4D698F910DC850457946"
-            {
-            "SourcePath" = "8:..\\..\\etc\\freshclam.conf.sample"
-            "TargetName" = "8:freshclam.conf.sample"
-            "Tag" = "8:"
-            "Folder" = "8:_19E668FC663A4F7CBF9DA69A5FA28CDC"
-            "Condition" = "8:"
-            "Transitive" = "11:FALSE"
-            "Vital" = "11:TRUE"
-            "ReadOnly" = "11:FALSE"
-            "Hidden" = "11:FALSE"
-            "System" = "11:FALSE"
-            "Permanent" = "11:FALSE"
-            "SharedLegacy" = "11:FALSE"
-            "PackageAs" = "3:1"
-            "Register" = "3:1"
-            "Exclude" = "11:FALSE"
-            "IsDependency" = "11:FALSE"
-            "IsolateTo" = "8:"
-            }
-            "{1FB2D0AE-D3B9-43D4-B9DD-F88EC61E35DE}:_32AB7792634D475D84125A60A5C7A473"
-            {
-            "SourcePath" = "8:..\\..\\COPYING.bzip2"
-            "TargetName" = "8:COPYING.bzip2"
-            "Tag" = "8:"
-            "Folder" = "8:_786FF3BCC5D14A02A046B3A2E11EBB09"
-            "Condition" = "8:"
-            "Transitive" = "11:FALSE"
-            "Vital" = "11:TRUE"
-            "ReadOnly" = "11:FALSE"
-            "Hidden" = "11:FALSE"
-            "System" = "11:FALSE"
-            "Permanent" = "11:FALSE"
-            "SharedLegacy" = "11:FALSE"
-            "PackageAs" = "3:1"
-            "Register" = "3:1"
-            "Exclude" = "11:FALSE"
-            "IsDependency" = "11:FALSE"
-            "IsolateTo" = "8:"
-            }
-            "{1FB2D0AE-D3B9-43D4-B9DD-F88EC61E35DE}:_4FC55746B30C48D59E9FE8557C108069"
-            {
-            "SourcePath" = "8:C:\\clamdeps\\win32\\openssl\\lib\\ssleay32.dll"
-            "TargetName" = "8:ssleay32.dll"
-            "Tag" = "8:"
-            "Folder" = "8:_C751D6577C584B05A32BF01390F14B9F"
-            "Condition" = "8:"
-            "Transitive" = "11:FALSE"
-            "Vital" = "11:TRUE"
-            "ReadOnly" = "11:FALSE"
-            "Hidden" = "11:FALSE"
-            "System" = "11:FALSE"
-            "Permanent" = "11:FALSE"
-            "SharedLegacy" = "11:FALSE"
-            "PackageAs" = "3:1"
-            "Register" = "3:1"
-            "Exclude" = "11:FALSE"
-            "IsDependency" = "11:FALSE"
-            "IsolateTo" = "8:"
-            }
-            "{1FB2D0AE-D3B9-43D4-B9DD-F88EC61E35DE}:_572E52797C0A4873ACFC45E53ED1FB78"
-            {
-            "SourcePath" = "8:C:\\clamdeps\\win32\\openssl\\lib\\libeay32.dll"
-            "TargetName" = "8:libeay32.dll"
-            "Tag" = "8:"
-            "Folder" = "8:_C751D6577C584B05A32BF01390F14B9F"
-            "Condition" = "8:"
-            "Transitive" = "11:FALSE"
-            "Vital" = "11:TRUE"
-            "ReadOnly" = "11:FALSE"
-            "Hidden" = "11:FALSE"
-            "System" = "11:FALSE"
-            "Permanent" = "11:FALSE"
-            "SharedLegacy" = "11:FALSE"
-            "PackageAs" = "3:1"
-            "Register" = "3:1"
-            "Exclude" = "11:FALSE"
-            "IsDependency" = "11:FALSE"
-            "IsolateTo" = "8:"
-            }
-            "{1FB2D0AE-D3B9-43D4-B9DD-F88EC61E35DE}:_5C115FFB3D1542998DEB88C97B348F59"
-            {
-            "SourcePath" = "8:..\\..\\COPYING.unrar"
-            "TargetName" = "8:COPYING.unrar"
-            "Tag" = "8:"
-            "Folder" = "8:_786FF3BCC5D14A02A046B3A2E11EBB09"
-            "Condition" = "8:"
-            "Transitive" = "11:FALSE"
-            "Vital" = "11:TRUE"
-            "ReadOnly" = "11:FALSE"
-            "Hidden" = "11:FALSE"
-            "System" = "11:FALSE"
-            "Permanent" = "11:FALSE"
-            "SharedLegacy" = "11:FALSE"
-            "PackageAs" = "3:1"
-            "Register" = "3:1"
-            "Exclude" = "11:FALSE"
-            "IsDependency" = "11:FALSE"
-            "IsolateTo" = "8:"
-            }
-            "{1FB2D0AE-D3B9-43D4-B9DD-F88EC61E35DE}:_6D1F45F66466453998A8B163691BAD84"
-            {
-            "SourcePath" = "8:..\\..\\COPYING"
-            "TargetName" = "8:COPYING"
-            "Tag" = "8:"
-            "Folder" = "8:_786FF3BCC5D14A02A046B3A2E11EBB09"
-            "Condition" = "8:"
-            "Transitive" = "11:FALSE"
-            "Vital" = "11:TRUE"
-            "ReadOnly" = "11:FALSE"
-            "Hidden" = "11:FALSE"
-            "System" = "11:FALSE"
-            "Permanent" = "11:FALSE"
-            "SharedLegacy" = "11:FALSE"
-            "PackageAs" = "3:1"
-            "Register" = "3:1"
-            "Exclude" = "11:FALSE"
-            "IsDependency" = "11:FALSE"
-            "IsolateTo" = "8:"
-            }
-            "{1FB2D0AE-D3B9-43D4-B9DD-F88EC61E35DE}:_6E6776606E994FD99CC36CB5C62935CF"
-            {
-            "SourcePath" = "8:..\\..\\COPYING.file"
-            "TargetName" = "8:COPYING.file"
-            "Tag" = "8:"
-            "Folder" = "8:_786FF3BCC5D14A02A046B3A2E11EBB09"
-            "Condition" = "8:"
-            "Transitive" = "11:FALSE"
-            "Vital" = "11:TRUE"
-            "ReadOnly" = "11:FALSE"
-            "Hidden" = "11:FALSE"
-            "System" = "11:FALSE"
-            "Permanent" = "11:FALSE"
-            "SharedLegacy" = "11:FALSE"
-            "PackageAs" = "3:1"
-            "Register" = "3:1"
-            "Exclude" = "11:FALSE"
-            "IsDependency" = "11:FALSE"
-            "IsolateTo" = "8:"
-            }
-            "{1FB2D0AE-D3B9-43D4-B9DD-F88EC61E35DE}:_70FC345C7A6C47D799FD1EC7CD5F20D9"
-            {
-            "SourcePath" = "8:..\\..\\COPYING.regex"
-            "TargetName" = "8:COPYING.regex"
-            "Tag" = "8:"
-            "Folder" = "8:_786FF3BCC5D14A02A046B3A2E11EBB09"
-            "Condition" = "8:"
-            "Transitive" = "11:FALSE"
-            "Vital" = "11:TRUE"
-            "ReadOnly" = "11:FALSE"
-            "Hidden" = "11:FALSE"
-            "System" = "11:FALSE"
-            "Permanent" = "11:FALSE"
-            "SharedLegacy" = "11:FALSE"
-            "PackageAs" = "3:1"
-            "Register" = "3:1"
-            "Exclude" = "11:FALSE"
-            "IsDependency" = "11:FALSE"
-            "IsolateTo" = "8:"
-            }
-            "{1FB2D0AE-D3B9-43D4-B9DD-F88EC61E35DE}:_893ED45A96044D8B94FDF0BF5DD2476B"
-            {
-            "SourcePath" = "8:..\\..\\COPYING.llvm"
-            "TargetName" = "8:COPYING.llvm"
-            "Tag" = "8:"
-            "Folder" = "8:_786FF3BCC5D14A02A046B3A2E11EBB09"
-            "Condition" = "8:"
-            "Transitive" = "11:FALSE"
-            "Vital" = "11:TRUE"
-            "ReadOnly" = "11:FALSE"
-            "Hidden" = "11:FALSE"
-            "System" = "11:FALSE"
-            "Permanent" = "11:FALSE"
-            "SharedLegacy" = "11:FALSE"
-            "PackageAs" = "3:1"
-            "Register" = "3:1"
-            "Exclude" = "11:FALSE"
-            "IsDependency" = "11:FALSE"
-            "IsolateTo" = "8:"
-            }
-            "{1FB2D0AE-D3B9-43D4-B9DD-F88EC61E35DE}:_9365183139E941EA8C13A61D5EA82D2C"
-            {
-            "SourcePath" = "8:..\\..\\COPYING.LGPL"
-            "TargetName" = "8:COPYING.LGPL"
-            "Tag" = "8:"
-            "Folder" = "8:_786FF3BCC5D14A02A046B3A2E11EBB09"
-            "Condition" = "8:"
-            "Transitive" = "11:FALSE"
-            "Vital" = "11:TRUE"
-            "ReadOnly" = "11:FALSE"
-            "Hidden" = "11:FALSE"
-            "System" = "11:FALSE"
-            "Permanent" = "11:FALSE"
-            "SharedLegacy" = "11:FALSE"
-            "PackageAs" = "3:1"
-            "Register" = "3:1"
-            "Exclude" = "11:FALSE"
-            "IsDependency" = "11:FALSE"
-            "IsolateTo" = "8:"
-            }
-            "{1FB2D0AE-D3B9-43D4-B9DD-F88EC61E35DE}:_B15174FB733CFDB87929A99EF031FE60"
-            {
-            "SourcePath" = "8:PSAPI.DLL"
-            "TargetName" = "8:PSAPI.DLL"
-            "Tag" = "8:"
-            "Folder" = "8:_C751D6577C584B05A32BF01390F14B9F"
-            "Condition" = "8:"
-            "Transitive" = "11:FALSE"
-            "Vital" = "11:TRUE"
-            "ReadOnly" = "11:FALSE"
-            "Hidden" = "11:FALSE"
-            "System" = "11:FALSE"
-            "Permanent" = "11:FALSE"
-            "SharedLegacy" = "11:FALSE"
-            "PackageAs" = "3:1"
-            "Register" = "3:1"
-            "Exclude" = "11:TRUE"
-            "IsDependency" = "11:TRUE"
-            "IsolateTo" = "8:"
-            }
-            "{1FB2D0AE-D3B9-43D4-B9DD-F88EC61E35DE}:_C53272351C914F09989E6CB992D9BE44"
-            {
-            "SourcePath" = "8:..\\..\\COPYING.zlib"
-            "TargetName" = "8:COPYING.zlib"
-            "Tag" = "8:"
-            "Folder" = "8:_786FF3BCC5D14A02A046B3A2E11EBB09"
-            "Condition" = "8:"
-            "Transitive" = "11:FALSE"
-            "Vital" = "11:TRUE"
-            "ReadOnly" = "11:FALSE"
-            "Hidden" = "11:FALSE"
-            "System" = "11:FALSE"
-            "Permanent" = "11:FALSE"
-            "SharedLegacy" = "11:FALSE"
-            "PackageAs" = "3:1"
-            "Register" = "3:1"
-            "Exclude" = "11:FALSE"
-            "IsDependency" = "11:FALSE"
-            "IsolateTo" = "8:"
-            }
-            "{1FB2D0AE-D3B9-43D4-B9DD-F88EC61E35DE}:_E716D9B1860F45F0896003A3281BDC24"
-            {
-            "SourcePath" = "8:..\\..\\COPYING.sha256"
-            "TargetName" = "8:COPYING.sha256"
-            "Tag" = "8:"
-            "Folder" = "8:_786FF3BCC5D14A02A046B3A2E11EBB09"
-            "Condition" = "8:"
-            "Transitive" = "11:FALSE"
-            "Vital" = "11:TRUE"
-            "ReadOnly" = "11:FALSE"
-            "Hidden" = "11:FALSE"
-            "System" = "11:FALSE"
-            "Permanent" = "11:FALSE"
-            "SharedLegacy" = "11:FALSE"
-            "PackageAs" = "3:1"
-            "Register" = "3:1"
-            "Exclude" = "11:FALSE"
-            "IsDependency" = "11:FALSE"
-            "IsolateTo" = "8:"
-            }
-            "{1FB2D0AE-D3B9-43D4-B9DD-F88EC61E35DE}:_F03A8D661E0A4D318742AFD74D7BA31D"
-            {
-            "SourcePath" = "8:..\\..\\COPYING.lzma"
-            "TargetName" = "8:COPYING.lzma"
-            "Tag" = "8:"
-            "Folder" = "8:_786FF3BCC5D14A02A046B3A2E11EBB09"
-            "Condition" = "8:"
-            "Transitive" = "11:FALSE"
-            "Vital" = "11:TRUE"
-            "ReadOnly" = "11:FALSE"
-            "Hidden" = "11:FALSE"
-            "System" = "11:FALSE"
-            "Permanent" = "11:FALSE"
-            "SharedLegacy" = "11:FALSE"
-            "PackageAs" = "3:1"
-            "Register" = "3:1"
-            "Exclude" = "11:FALSE"
-            "IsDependency" = "11:FALSE"
-            "IsolateTo" = "8:"
-            }
-            "{1FB2D0AE-D3B9-43D4-B9DD-F88EC61E35DE}:_F239F1490907F204FBDDEF281F953470"
-            {
-            "SourcePath" = "8:DNSAPI.dll"
-            "TargetName" = "8:DNSAPI.dll"
-            "Tag" = "8:"
-            "Folder" = "8:_C751D6577C584B05A32BF01390F14B9F"
-            "Condition" = "8:"
-            "Transitive" = "11:FALSE"
-            "Vital" = "11:TRUE"
-            "ReadOnly" = "11:FALSE"
-            "Hidden" = "11:FALSE"
-            "System" = "11:FALSE"
-            "Permanent" = "11:FALSE"
-            "SharedLegacy" = "11:FALSE"
-            "PackageAs" = "3:1"
-            "Register" = "3:1"
-            "Exclude" = "11:TRUE"
-            "IsDependency" = "11:TRUE"
-            "IsolateTo" = "8:"
-            }
-        }
-        "FileType"
-        {
-        }
-        "Folder"
-        {
-            "{3C67513D-01DD-4637-8A68-80971EB9504F}:_C751D6577C584B05A32BF01390F14B9F"
-            {
-            "DefaultLocation" = "8:[ProgramFilesFolder][Manufacturer]\\[ProductName]"
-            "Name" = "8:#1925"
-            "AlwaysCreate" = "11:FALSE"
-            "Condition" = "8:"
-            "Transitive" = "11:FALSE"
-            "Property" = "8:TARGETDIR"
-                "Folders"
-                {
-                    "{9EF0B969-E518-4E46-987F-47570745A589}:_19E668FC663A4F7CBF9DA69A5FA28CDC"
-                    {
-                    "Name" = "8:conf_examples"
-                    "AlwaysCreate" = "11:FALSE"
-                    "Condition" = "8:"
-                    "Transitive" = "11:FALSE"
-                    "Property" = "8:_72742E1E77DD4A478291D98182BF8351"
-                        "Folders"
-                        {
-                        }
-                    }
-                    "{9EF0B969-E518-4E46-987F-47570745A589}:_786FF3BCC5D14A02A046B3A2E11EBB09"
-                    {
-                    "Name" = "8:COPYING"
-                    "AlwaysCreate" = "11:FALSE"
-                    "Condition" = "8:"
-                    "Transitive" = "11:FALSE"
-                    "Property" = "8:_DFBB6B728F1A46CABD6309BD04172B66"
-                        "Folders"
-                        {
-                        }
-                    }
-                }
-            }
-        }
-        "LaunchCondition"
-        {
-        }
-        "Locator"
-        {
-        }
-        "MsiBootstrapper"
-        {
-        "LangId" = "3:1033"
-        "RequiresElevation" = "11:FALSE"
-        }
-        "Product"
-        {
-        "Name" = "8:Microsoft Visual Studio"
-        "ProductName" = "8:ClamAV"
-<<<<<<< HEAD
-        "ProductCode" = "8:{DB285FFD-FD80-4306-8911-54C9DBE456B3}"
-        "PackageCode" = "8:{7D0279A9-2D6E-421F-A69E-A7D225CAE560}"
-=======
-        "ProductCode" = "8:{088E38E4-6B8C-4603-8AB2-1E0762440E11}"
-        "PackageCode" = "8:{9A34A1A1-9677-44FC-BC23-3B168131B094}"
->>>>>>> c469ada5
-        "UpgradeCode" = "8:{B65ED295-87F7-4870-8017-E3A594DDADF8}"
-        "AspNetVersion" = "8:4.0.30319.0"
-        "RestartWWWService" = "11:FALSE"
-        "RemovePreviousVersions" = "11:TRUE"
-        "DetectNewerInstalledVersion" = "11:TRUE"
-        "InstallAllUsers" = "11:TRUE"
-        "ProductVersion" = "8:0.98"
-        "Manufacturer" = "8:Sourcefire Inc"
-        "ARPHELPTELEPHONE" = "8:"
-        "ARPHELPLINK" = "8:http://www.clamav.net"
-        "Title" = "8:ClamAV"
-        "Subject" = "8:"
-        "ARPCONTACT" = "8:Sourcefire Inc"
-        "Keywords" = "8:"
-        "ARPCOMMENTS" = "8:ClamAV"
-        "ARPURLINFOABOUT" = "8:http://www.clamav.net"
-        "ARPPRODUCTICON" = "8:"
-        "ARPIconIndex" = "3:0"
-        "SearchPath" = "8:"
-        "UseSystemSearchPath" = "11:TRUE"
-        "TargetPlatform" = "3:0"
-        "PreBuildEvent" = "8:"
-        "PostBuildEvent" = "8:"
-        "RunPostBuildEvent" = "3:0"
-        }
-        "Registry"
-        {
-            "HKLM"
-            {
-                "Keys"
-                {
-                    "{60EA8692-D2D5-43EB-80DC-7906BF13D6EF}:_41F42E5387814B8C80FE7B11202A2057"
-                    {
-                    "Name" = "8:Software"
-                    "Condition" = "8:"
-                    "AlwaysCreate" = "11:FALSE"
-                    "DeleteAtUninstall" = "11:FALSE"
-                    "Transitive" = "11:FALSE"
-                        "Keys"
-                        {
-                            "{60EA8692-D2D5-43EB-80DC-7906BF13D6EF}:_8B61A812810E43F591946A1619235B64"
-                            {
-                            "Name" = "8:[Manufacturer]"
-                            "Condition" = "8:"
-                            "AlwaysCreate" = "11:FALSE"
-                            "DeleteAtUninstall" = "11:FALSE"
-                            "Transitive" = "11:FALSE"
-                                "Keys"
-                                {
-                                }
-                                "Values"
-                                {
-                                }
-                            }
-                        }
-                        "Values"
-                        {
-                        }
-                    }
-                }
-            }
-            "HKCU"
-            {
-                "Keys"
-                {
-                    "{60EA8692-D2D5-43EB-80DC-7906BF13D6EF}:_B32F94CBE5D34D7BAFEA1EB024DE935B"
-                    {
-                    "Name" = "8:Software"
-                    "Condition" = "8:"
-                    "AlwaysCreate" = "11:FALSE"
-                    "DeleteAtUninstall" = "11:FALSE"
-                    "Transitive" = "11:FALSE"
-                        "Keys"
-                        {
-                            "{60EA8692-D2D5-43EB-80DC-7906BF13D6EF}:_F6A559325F144F59838619007B7981EC"
-                            {
-                            "Name" = "8:[Manufacturer]"
-                            "Condition" = "8:"
-                            "AlwaysCreate" = "11:FALSE"
-                            "DeleteAtUninstall" = "11:FALSE"
-                            "Transitive" = "11:FALSE"
-                                "Keys"
-                                {
-                                }
-                                "Values"
-                                {
-                                }
-                            }
-                        }
-                        "Values"
-                        {
-                        }
-                    }
-                }
-            }
-            "HKCR"
-            {
-                "Keys"
-                {
-                }
-            }
-            "HKU"
-            {
-                "Keys"
-                {
-                }
-            }
-            "HKPU"
-            {
-                "Keys"
-                {
-                }
-            }
-        }
-        "Sequences"
-        {
-        }
-        "Shortcut"
-        {
-        }
-        "UserInterface"
-        {
-            "{DF760B10-853B-4699-99F2-AFF7185B4A62}:_4D4582197C6F43EE9634716ED3EDE237"
-            {
-            "Name" = "8:#1901"
-            "Sequence" = "3:1"
-            "Attributes" = "3:2"
-                "Dialogs"
-                {
-                    "{688940B3-5CA9-4162-8DEE-2993FA9D8CBC}:_87B9B1DB98AB4ACA895EF8388CE4F696"
-                    {
-                    "Sequence" = "3:100"
-                    "DisplayName" = "8:Progress"
-                    "UseDynamicProperties" = "11:TRUE"
-                    "IsDependency" = "11:FALSE"
-                    "SourcePath" = "8:<VsdDialogDir>\\VsdProgressDlg.wid"
-                        "Properties"
-                        {
-                            "BannerBitmap"
-                            {
-                            "Name" = "8:BannerBitmap"
-                            "DisplayName" = "8:#1001"
-                            "Description" = "8:#1101"
-                            "Type" = "3:8"
-                            "ContextData" = "8:Bitmap"
-                            "Attributes" = "3:4"
-                            "Setting" = "3:1"
-                            "UsePlugInResources" = "11:TRUE"
-                            }
-                            "ShowProgress"
-                            {
-                            "Name" = "8:ShowProgress"
-                            "DisplayName" = "8:#1009"
-                            "Description" = "8:#1109"
-                            "Type" = "3:5"
-                            "ContextData" = "8:1;True=1;False=0"
-                            "Attributes" = "3:0"
-                            "Setting" = "3:0"
-                            "Value" = "3:1"
-                            "DefaultValue" = "3:1"
-                            "UsePlugInResources" = "11:TRUE"
-                            }
-                        }
-                    }
-                }
-            }
-            "{DF760B10-853B-4699-99F2-AFF7185B4A62}:_90196F35B2B441AA9B31AE2E426F0F73"
-            {
-            "Name" = "8:#1902"
-            "Sequence" = "3:1"
-            "Attributes" = "3:3"
-                "Dialogs"
-                {
-                    "{688940B3-5CA9-4162-8DEE-2993FA9D8CBC}:_1A8F9BB737FC4748B2F360A4A8D2916F"
-                    {
-                    "Sequence" = "3:100"
-                    "DisplayName" = "8:Finished"
-                    "UseDynamicProperties" = "11:TRUE"
-                    "IsDependency" = "11:FALSE"
-                    "SourcePath" = "8:<VsdDialogDir>\\VsdFinishedDlg.wid"
-                        "Properties"
-                        {
-                            "BannerBitmap"
-                            {
-                            "Name" = "8:BannerBitmap"
-                            "DisplayName" = "8:#1001"
-                            "Description" = "8:#1101"
-                            "Type" = "3:8"
-                            "ContextData" = "8:Bitmap"
-                            "Attributes" = "3:4"
-                            "Setting" = "3:1"
-                            "UsePlugInResources" = "11:TRUE"
-                            }
-                            "UpdateText"
-                            {
-                            "Name" = "8:UpdateText"
-                            "DisplayName" = "8:#1058"
-                            "Description" = "8:#1158"
-                            "Type" = "3:15"
-                            "ContextData" = "8:"
-                            "Attributes" = "3:0"
-                            "Setting" = "3:1"
-                            "Value" = "8:#1258"
-                            "DefaultValue" = "8:#1258"
-                            "UsePlugInResources" = "11:TRUE"
-                            }
-                        }
-                    }
-                }
-            }
-            "{2479F3F5-0309-486D-8047-8187E2CE5BA0}:_AA7A37D28D494CDC95F37BBEFAF603E6"
-            {
-            "UseDynamicProperties" = "11:FALSE"
-            "IsDependency" = "11:FALSE"
-            "SourcePath" = "8:<VsdDialogDir>\\VsdUserInterface.wim"
-            }
-            "{DF760B10-853B-4699-99F2-AFF7185B4A62}:_AADDCED262AD4272B72F286EB4EA7E9A"
-            {
-            "Name" = "8:#1901"
-            "Sequence" = "3:2"
-            "Attributes" = "3:2"
-                "Dialogs"
-                {
-                    "{688940B3-5CA9-4162-8DEE-2993FA9D8CBC}:_C4D7A6E7F7AA451393CE95B83E0E168A"
-                    {
-                    "Sequence" = "3:100"
-                    "DisplayName" = "8:Progress"
-                    "UseDynamicProperties" = "11:TRUE"
-                    "IsDependency" = "11:FALSE"
-                    "SourcePath" = "8:<VsdDialogDir>\\VsdAdminProgressDlg.wid"
-                        "Properties"
-                        {
-                            "BannerBitmap"
-                            {
-                            "Name" = "8:BannerBitmap"
-                            "DisplayName" = "8:#1001"
-                            "Description" = "8:#1101"
-                            "Type" = "3:8"
-                            "ContextData" = "8:Bitmap"
-                            "Attributes" = "3:4"
-                            "Setting" = "3:1"
-                            "UsePlugInResources" = "11:TRUE"
-                            }
-                            "ShowProgress"
-                            {
-                            "Name" = "8:ShowProgress"
-                            "DisplayName" = "8:#1009"
-                            "Description" = "8:#1109"
-                            "Type" = "3:5"
-                            "ContextData" = "8:1;True=1;False=0"
-                            "Attributes" = "3:0"
-                            "Setting" = "3:0"
-                            "Value" = "3:1"
-                            "DefaultValue" = "3:1"
-                            "UsePlugInResources" = "11:TRUE"
-                            }
-                        }
-                    }
-                }
-            }
-            "{DF760B10-853B-4699-99F2-AFF7185B4A62}:_BA675658605D4F56A22CCF98DE18A4CE"
-            {
-            "Name" = "8:#1902"
-            "Sequence" = "3:2"
-            "Attributes" = "3:3"
-                "Dialogs"
-                {
-                    "{688940B3-5CA9-4162-8DEE-2993FA9D8CBC}:_C3840D0A256D41778F686FFB69F6EB1C"
-                    {
-                    "Sequence" = "3:100"
-                    "DisplayName" = "8:Finished"
-                    "UseDynamicProperties" = "11:TRUE"
-                    "IsDependency" = "11:FALSE"
-                    "SourcePath" = "8:<VsdDialogDir>\\VsdAdminFinishedDlg.wid"
-                        "Properties"
-                        {
-                            "BannerBitmap"
-                            {
-                            "Name" = "8:BannerBitmap"
-                            "DisplayName" = "8:#1001"
-                            "Description" = "8:#1101"
-                            "Type" = "3:8"
-                            "ContextData" = "8:Bitmap"
-                            "Attributes" = "3:4"
-                            "Setting" = "3:1"
-                            "UsePlugInResources" = "11:TRUE"
-                            }
-                        }
-                    }
-                }
-            }
-            "{2479F3F5-0309-486D-8047-8187E2CE5BA0}:_C6439C8A192F4998815D1EA0C5A9E952"
-            {
-            "UseDynamicProperties" = "11:FALSE"
-            "IsDependency" = "11:FALSE"
-            "SourcePath" = "8:<VsdDialogDir>\\VsdBasicDialogs.wim"
-            }
-            "{DF760B10-853B-4699-99F2-AFF7185B4A62}:_D774DE3780F34185AAEA050BADAEBB21"
-            {
-            "Name" = "8:#1900"
-            "Sequence" = "3:2"
-            "Attributes" = "3:1"
-                "Dialogs"
-                {
-                    "{688940B3-5CA9-4162-8DEE-2993FA9D8CBC}:_328B9924C4854A05801D3A23A875D64C"
-                    {
-                    "Sequence" = "3:200"
-                    "DisplayName" = "8:Installation Folder"
-                    "UseDynamicProperties" = "11:TRUE"
-                    "IsDependency" = "11:FALSE"
-                    "SourcePath" = "8:<VsdDialogDir>\\VsdAdminFolderDlg.wid"
-                        "Properties"
-                        {
-                            "BannerBitmap"
-                            {
-                            "Name" = "8:BannerBitmap"
-                            "DisplayName" = "8:#1001"
-                            "Description" = "8:#1101"
-                            "Type" = "3:8"
-                            "ContextData" = "8:Bitmap"
-                            "Attributes" = "3:4"
-                            "Setting" = "3:1"
-                            "UsePlugInResources" = "11:TRUE"
-                            }
-                        }
-                    }
-                    "{688940B3-5CA9-4162-8DEE-2993FA9D8CBC}:_E73E779B8A0748DEB1A70189298477D7"
-                    {
-                    "Sequence" = "3:100"
-                    "DisplayName" = "8:Welcome"
-                    "UseDynamicProperties" = "11:TRUE"
-                    "IsDependency" = "11:FALSE"
-                    "SourcePath" = "8:<VsdDialogDir>\\VsdAdminWelcomeDlg.wid"
-                        "Properties"
-                        {
-                            "BannerBitmap"
-                            {
-                            "Name" = "8:BannerBitmap"
-                            "DisplayName" = "8:#1001"
-                            "Description" = "8:#1101"
-                            "Type" = "3:8"
-                            "ContextData" = "8:Bitmap"
-                            "Attributes" = "3:4"
-                            "Setting" = "3:1"
-                            "UsePlugInResources" = "11:TRUE"
-                            }
-                            "CopyrightWarning"
-                            {
-                            "Name" = "8:CopyrightWarning"
-                            "DisplayName" = "8:#1002"
-                            "Description" = "8:#1102"
-                            "Type" = "3:3"
-                            "ContextData" = "8:"
-                            "Attributes" = "3:0"
-                            "Setting" = "3:1"
-                            "Value" = "8:#1202"
-                            "DefaultValue" = "8:#1202"
-                            "UsePlugInResources" = "11:TRUE"
-                            }
-                            "Welcome"
-                            {
-                            "Name" = "8:Welcome"
-                            "DisplayName" = "8:#1003"
-                            "Description" = "8:#1103"
-                            "Type" = "3:3"
-                            "ContextData" = "8:"
-                            "Attributes" = "3:0"
-                            "Setting" = "3:1"
-                            "Value" = "8:#1203"
-                            "DefaultValue" = "8:#1203"
-                            "UsePlugInResources" = "11:TRUE"
-                            }
-                        }
-                    }
-                    "{688940B3-5CA9-4162-8DEE-2993FA9D8CBC}:_E779EBD6A5ED429AACEB8F9872F3462B"
-                    {
-                    "Sequence" = "3:300"
-                    "DisplayName" = "8:Confirm Installation"
-                    "UseDynamicProperties" = "11:TRUE"
-                    "IsDependency" = "11:FALSE"
-                    "SourcePath" = "8:<VsdDialogDir>\\VsdAdminConfirmDlg.wid"
-                        "Properties"
-                        {
-                            "BannerBitmap"
-                            {
-                            "Name" = "8:BannerBitmap"
-                            "DisplayName" = "8:#1001"
-                            "Description" = "8:#1101"
-                            "Type" = "3:8"
-                            "ContextData" = "8:Bitmap"
-                            "Attributes" = "3:4"
-                            "Setting" = "3:1"
-                            "UsePlugInResources" = "11:TRUE"
-                            }
-                        }
-                    }
-                }
-            }
-            "{DF760B10-853B-4699-99F2-AFF7185B4A62}:_E91930972D774859B3F837E446B3F0F6"
-            {
-            "Name" = "8:#1900"
-            "Sequence" = "3:1"
-            "Attributes" = "3:1"
-                "Dialogs"
-                {
-                    "{688940B3-5CA9-4162-8DEE-2993FA9D8CBC}:_122E2280637D4C99A53DF980FC999924"
-                    {
-                    "Sequence" = "3:100"
-                    "DisplayName" = "8:Welcome"
-                    "UseDynamicProperties" = "11:TRUE"
-                    "IsDependency" = "11:FALSE"
-                    "SourcePath" = "8:<VsdDialogDir>\\VsdWelcomeDlg.wid"
-                        "Properties"
-                        {
-                            "BannerBitmap"
-                            {
-                            "Name" = "8:BannerBitmap"
-                            "DisplayName" = "8:#1001"
-                            "Description" = "8:#1101"
-                            "Type" = "3:8"
-                            "ContextData" = "8:Bitmap"
-                            "Attributes" = "3:4"
-                            "Setting" = "3:1"
-                            "UsePlugInResources" = "11:TRUE"
-                            }
-                            "CopyrightWarning"
-                            {
-                            "Name" = "8:CopyrightWarning"
-                            "DisplayName" = "8:#1002"
-                            "Description" = "8:#1102"
-                            "Type" = "3:3"
-                            "ContextData" = "8:"
-                            "Attributes" = "3:0"
-                            "Setting" = "3:1"
-                            "Value" = "8:#1202"
-                            "DefaultValue" = "8:#1202"
-                            "UsePlugInResources" = "11:TRUE"
-                            }
-                            "Welcome"
-                            {
-                            "Name" = "8:Welcome"
-                            "DisplayName" = "8:#1003"
-                            "Description" = "8:#1103"
-                            "Type" = "3:3"
-                            "ContextData" = "8:"
-                            "Attributes" = "3:0"
-                            "Setting" = "3:1"
-                            "Value" = "8:#1203"
-                            "DefaultValue" = "8:#1203"
-                            "UsePlugInResources" = "11:TRUE"
-                            }
-                        }
-                    }
-                    "{688940B3-5CA9-4162-8DEE-2993FA9D8CBC}:_CFDCB0C0297B4D9B9D3B1514ACC11E8F"
-                    {
-                    "Sequence" = "3:200"
-                    "DisplayName" = "8:Installation Folder"
-                    "UseDynamicProperties" = "11:TRUE"
-                    "IsDependency" = "11:FALSE"
-                    "SourcePath" = "8:<VsdDialogDir>\\VsdFolderDlg.wid"
-                        "Properties"
-                        {
-                            "BannerBitmap"
-                            {
-                            "Name" = "8:BannerBitmap"
-                            "DisplayName" = "8:#1001"
-                            "Description" = "8:#1101"
-                            "Type" = "3:8"
-                            "ContextData" = "8:Bitmap"
-                            "Attributes" = "3:4"
-                            "Setting" = "3:1"
-                            "UsePlugInResources" = "11:TRUE"
-                            }
-                            "InstallAllUsersVisible"
-                            {
-                            "Name" = "8:InstallAllUsersVisible"
-                            "DisplayName" = "8:#1059"
-                            "Description" = "8:#1159"
-                            "Type" = "3:5"
-                            "ContextData" = "8:1;True=1;False=0"
-                            "Attributes" = "3:0"
-                            "Setting" = "3:0"
-                            "Value" = "3:1"
-                            "DefaultValue" = "3:1"
-                            "UsePlugInResources" = "11:TRUE"
-                            }
-                        }
-                    }
-                    "{688940B3-5CA9-4162-8DEE-2993FA9D8CBC}:_E92EC2BD3D06434DB0CDDADB2DDB1250"
-                    {
-                    "Sequence" = "3:300"
-                    "DisplayName" = "8:Confirm Installation"
-                    "UseDynamicProperties" = "11:TRUE"
-                    "IsDependency" = "11:FALSE"
-                    "SourcePath" = "8:<VsdDialogDir>\\VsdConfirmDlg.wid"
-                        "Properties"
-                        {
-                            "BannerBitmap"
-                            {
-                            "Name" = "8:BannerBitmap"
-                            "DisplayName" = "8:#1001"
-                            "Description" = "8:#1101"
-                            "Type" = "3:8"
-                            "ContextData" = "8:Bitmap"
-                            "Attributes" = "3:4"
-                            "Setting" = "3:1"
-                            "UsePlugInResources" = "11:TRUE"
-                            }
-                        }
-                    }
-                }
-            }
-        }
-        "MergeModule"
-        {
-<<<<<<< HEAD
-=======
-            "{CEE29DC0-9FBA-4B99-8D47-5BC643D9B626}:_E26F0CDAA61C437B9CC7EF502F84731E"
-            {
-            "UseDynamicProperties" = "11:TRUE"
-            "IsDependency" = "11:TRUE"
-            "SourcePath" = "8:Microsoft_VC100_DebugCRT_x86.msm"
-                "Properties"
-                {
-                }
-            "LanguageId" = "3:0"
-            "Exclude" = "11:FALSE"
-            "Folder" = "8:"
-            "Feature" = "8:"
-            "IsolateTo" = "8:"
-            }
->>>>>>> c469ada5
-        }
-        "ProjectOutput"
-        {
-            "{5259A561-127C-4D43-A0A1-72F10C7B3BF8}:_129947045FE24C5AAEE6467547A6FBBB"
-            {
-            "SourcePath" = "8:..\\Win32\\Debug\\sigtool.exe"
-            "TargetName" = "8:"
-            "Tag" = "8:"
-            "Folder" = "8:_C751D6577C584B05A32BF01390F14B9F"
-            "Condition" = "8:"
-            "Transitive" = "11:FALSE"
-            "Vital" = "11:TRUE"
-            "ReadOnly" = "11:FALSE"
-            "Hidden" = "11:FALSE"
-            "System" = "11:FALSE"
-            "Permanent" = "11:FALSE"
-            "SharedLegacy" = "11:FALSE"
-            "PackageAs" = "3:1"
-            "Register" = "3:1"
-            "Exclude" = "11:FALSE"
-            "IsDependency" = "11:FALSE"
-            "IsolateTo" = "8:"
-            "ProjectOutputGroupRegister" = "3:1"
-            "OutputConfiguration" = "8:"
-            "OutputGroupCanonicalName" = "8:Built"
-            "OutputProjectGuid" = "8:{05957B93-39F9-45EC-87BD-86B7AF571557}"
-            "ShowKeyOutput" = "11:TRUE"
-                "ExcludeFilters"
-                {
-                }
-            }
-            "{5259A561-127C-4D43-A0A1-72F10C7B3BF8}:_29583B2B37A44A71864FFD88DFED2C8F"
-            {
-            "SourcePath" = "8:..\\Win32\\Debug\\libclamav.dll"
-            "TargetName" = "8:"
-            "Tag" = "8:"
-            "Folder" = "8:_C751D6577C584B05A32BF01390F14B9F"
-            "Condition" = "8:"
-            "Transitive" = "11:FALSE"
-            "Vital" = "11:TRUE"
-            "ReadOnly" = "11:FALSE"
-            "Hidden" = "11:FALSE"
-            "System" = "11:FALSE"
-            "Permanent" = "11:FALSE"
-            "SharedLegacy" = "11:FALSE"
-            "PackageAs" = "3:1"
-            "Register" = "3:1"
-            "Exclude" = "11:FALSE"
-            "IsDependency" = "11:FALSE"
-            "IsolateTo" = "8:"
-            "ProjectOutputGroupRegister" = "3:1"
-            "OutputConfiguration" = "8:"
-            "OutputGroupCanonicalName" = "8:Built"
-            "OutputProjectGuid" = "8:{09D341E9-7372-46E9-B0D7-CAAF77984190}"
-            "ShowKeyOutput" = "11:TRUE"
-                "ExcludeFilters"
-                {
-                }
-            }
-            "{5259A561-127C-4D43-A0A1-72F10C7B3BF8}:_32F4158C158142089DB13F5F29F91589"
-            {
-            "SourcePath" = "8:..\\Win32\\Debug\\clamscan.exe"
-            "TargetName" = "8:"
-            "Tag" = "8:"
-            "Folder" = "8:_C751D6577C584B05A32BF01390F14B9F"
-            "Condition" = "8:"
-            "Transitive" = "11:FALSE"
-            "Vital" = "11:TRUE"
-            "ReadOnly" = "11:FALSE"
-            "Hidden" = "11:FALSE"
-            "System" = "11:FALSE"
-            "Permanent" = "11:FALSE"
-            "SharedLegacy" = "11:FALSE"
-            "PackageAs" = "3:1"
-            "Register" = "3:1"
-            "Exclude" = "11:FALSE"
-            "IsDependency" = "11:FALSE"
-            "IsolateTo" = "8:"
-            "ProjectOutputGroupRegister" = "3:1"
-            "OutputConfiguration" = "8:"
-            "OutputGroupCanonicalName" = "8:Built"
-            "OutputProjectGuid" = "8:{F0D57765-2E9C-4E55-8E1D-037C0CF00FD3}"
-            "ShowKeyOutput" = "11:TRUE"
-                "ExcludeFilters"
-                {
-                }
-            }
-            "{5259A561-127C-4D43-A0A1-72F10C7B3BF8}:_4053CC7DC75C48E98893BCEA2D692E55"
-            {
-            "SourcePath" = "8:..\\Win32\\Debug\\libclamunrar_iface.dll"
-            "TargetName" = "8:"
-            "Tag" = "8:"
-            "Folder" = "8:_C751D6577C584B05A32BF01390F14B9F"
-            "Condition" = "8:"
-            "Transitive" = "11:FALSE"
-            "Vital" = "11:TRUE"
-            "ReadOnly" = "11:FALSE"
-            "Hidden" = "11:FALSE"
-            "System" = "11:FALSE"
-            "Permanent" = "11:FALSE"
-            "SharedLegacy" = "11:FALSE"
-            "PackageAs" = "3:1"
-            "Register" = "3:1"
-            "Exclude" = "11:FALSE"
-            "IsDependency" = "11:FALSE"
-            "IsolateTo" = "8:"
-            "ProjectOutputGroupRegister" = "3:1"
-            "OutputConfiguration" = "8:"
-            "OutputGroupCanonicalName" = "8:Built"
-            "OutputProjectGuid" = "8:{2E93DF6C-3C8A-4768-9539-12FB67417224}"
-            "ShowKeyOutput" = "11:TRUE"
-                "ExcludeFilters"
-                {
-                }
-            }
-            "{5259A561-127C-4D43-A0A1-72F10C7B3BF8}:_42222ACB125B4398B7BF9C030F7DF8FB"
-            {
-            "SourcePath" = "8:..\\Win32\\Debug\\freshclam.exe"
-            "TargetName" = "8:"
-            "Tag" = "8:"
-            "Folder" = "8:_C751D6577C584B05A32BF01390F14B9F"
-            "Condition" = "8:"
-            "Transitive" = "11:FALSE"
-            "Vital" = "11:TRUE"
-            "ReadOnly" = "11:FALSE"
-            "Hidden" = "11:FALSE"
-            "System" = "11:FALSE"
-            "Permanent" = "11:FALSE"
-            "SharedLegacy" = "11:FALSE"
-            "PackageAs" = "3:1"
-            "Register" = "3:1"
-            "Exclude" = "11:FALSE"
-            "IsDependency" = "11:FALSE"
-            "IsolateTo" = "8:"
-            "ProjectOutputGroupRegister" = "3:1"
-            "OutputConfiguration" = "8:"
-            "OutputGroupCanonicalName" = "8:Built"
-            "OutputProjectGuid" = "8:{C4015FC8-0417-4D8E-8CF9-FDA1BF37A6FE}"
-            "ShowKeyOutput" = "11:TRUE"
-                "ExcludeFilters"
-                {
-                }
-            }
-            "{5259A561-127C-4D43-A0A1-72F10C7B3BF8}:_64B5C4E9452F43349FB4D53DEE15C87D"
-            {
-            "SourcePath" = "8:..\\Win32\\Debug\\clambc.exe"
-            "TargetName" = "8:"
-            "Tag" = "8:"
-            "Folder" = "8:_C751D6577C584B05A32BF01390F14B9F"
-            "Condition" = "8:"
-            "Transitive" = "11:FALSE"
-            "Vital" = "11:TRUE"
-            "ReadOnly" = "11:FALSE"
-            "Hidden" = "11:FALSE"
-            "System" = "11:FALSE"
-            "Permanent" = "11:FALSE"
-            "SharedLegacy" = "11:FALSE"
-            "PackageAs" = "3:1"
-            "Register" = "3:1"
-            "Exclude" = "11:FALSE"
-            "IsDependency" = "11:FALSE"
-            "IsolateTo" = "8:"
-            "ProjectOutputGroupRegister" = "3:1"
-            "OutputConfiguration" = "8:"
-            "OutputGroupCanonicalName" = "8:Built"
-            "OutputProjectGuid" = "8:{30BC968B-C4F7-4598-A672-AC69375C9155}"
-            "ShowKeyOutput" = "11:TRUE"
-                "ExcludeFilters"
-                {
-                }
-            }
-            "{5259A561-127C-4D43-A0A1-72F10C7B3BF8}:_86FBE3D4BB5F42609082FB54D8079705"
-            {
-            "SourcePath" = "8:..\\Win32\\Debug\\clamdscan.exe"
-            "TargetName" = "8:"
-            "Tag" = "8:"
-            "Folder" = "8:_C751D6577C584B05A32BF01390F14B9F"
-            "Condition" = "8:"
-            "Transitive" = "11:FALSE"
-            "Vital" = "11:TRUE"
-            "ReadOnly" = "11:FALSE"
-            "Hidden" = "11:FALSE"
-            "System" = "11:FALSE"
-            "Permanent" = "11:FALSE"
-            "SharedLegacy" = "11:FALSE"
-            "PackageAs" = "3:1"
-            "Register" = "3:1"
-            "Exclude" = "11:FALSE"
-            "IsDependency" = "11:FALSE"
-            "IsolateTo" = "8:"
-            "ProjectOutputGroupRegister" = "3:1"
-            "OutputConfiguration" = "8:"
-            "OutputGroupCanonicalName" = "8:Built"
-            "OutputProjectGuid" = "8:{094B13E4-321B-479B-919F-FB84A0F0DA1F}"
-            "ShowKeyOutput" = "11:TRUE"
-                "ExcludeFilters"
-                {
-                }
-            }
-            "{5259A561-127C-4D43-A0A1-72F10C7B3BF8}:_AA48472048A74261A786515933650C63"
-            {
-            "SourcePath" = "8:..\\Win32\\Debug\\clamconf.exe"
-            "TargetName" = "8:"
-            "Tag" = "8:"
-            "Folder" = "8:_C751D6577C584B05A32BF01390F14B9F"
-            "Condition" = "8:"
-            "Transitive" = "11:FALSE"
-            "Vital" = "11:TRUE"
-            "ReadOnly" = "11:FALSE"
-            "Hidden" = "11:FALSE"
-            "System" = "11:FALSE"
-            "Permanent" = "11:FALSE"
-            "SharedLegacy" = "11:FALSE"
-            "PackageAs" = "3:1"
-            "Register" = "3:1"
-            "Exclude" = "11:FALSE"
-            "IsDependency" = "11:FALSE"
-            "IsolateTo" = "8:"
-            "ProjectOutputGroupRegister" = "3:1"
-            "OutputConfiguration" = "8:"
-            "OutputGroupCanonicalName" = "8:Built"
-            "OutputProjectGuid" = "8:{390D68E1-5228-40A8-9BE4-DD19026001B7}"
-            "ShowKeyOutput" = "11:TRUE"
-                "ExcludeFilters"
-                {
-                }
-            }
-            "{5259A561-127C-4D43-A0A1-72F10C7B3BF8}:_C3F868E2F86F4F22914EBB33174331CF"
-            {
-            "SourcePath" = "8:..\\Win32\\Debug\\clamd.exe"
-            "TargetName" = "8:"
-            "Tag" = "8:"
-            "Folder" = "8:_C751D6577C584B05A32BF01390F14B9F"
-            "Condition" = "8:"
-            "Transitive" = "11:FALSE"
-            "Vital" = "11:TRUE"
-            "ReadOnly" = "11:FALSE"
-            "Hidden" = "11:FALSE"
-            "System" = "11:FALSE"
-            "Permanent" = "11:FALSE"
-            "SharedLegacy" = "11:FALSE"
-            "PackageAs" = "3:1"
-            "Register" = "3:1"
-            "Exclude" = "11:FALSE"
-            "IsDependency" = "11:FALSE"
-            "IsolateTo" = "8:"
-            "ProjectOutputGroupRegister" = "3:1"
-            "OutputConfiguration" = "8:"
-            "OutputGroupCanonicalName" = "8:Built"
-            "OutputProjectGuid" = "8:{128DA45B-0628-42BB-BA90-8F836CA7FF25}"
-            "ShowKeyOutput" = "11:TRUE"
-                "ExcludeFilters"
-                {
-                }
-            }
-            "{5259A561-127C-4D43-A0A1-72F10C7B3BF8}:_E6AAF8DB843A4CDCBD12F62B44F0D947"
-            {
-            "SourcePath" = "8:..\\Win32\\Debug\\libclamunrar.dll"
-            "TargetName" = "8:"
-            "Tag" = "8:"
-            "Folder" = "8:_C751D6577C584B05A32BF01390F14B9F"
-            "Condition" = "8:"
-            "Transitive" = "11:FALSE"
-            "Vital" = "11:TRUE"
-            "ReadOnly" = "11:FALSE"
-            "Hidden" = "11:FALSE"
-            "System" = "11:FALSE"
-            "Permanent" = "11:FALSE"
-            "SharedLegacy" = "11:FALSE"
-            "PackageAs" = "3:1"
-            "Register" = "3:1"
-            "Exclude" = "11:FALSE"
-            "IsDependency" = "11:FALSE"
-            "IsolateTo" = "8:"
-            "ProjectOutputGroupRegister" = "3:1"
-            "OutputConfiguration" = "8:"
-            "OutputGroupCanonicalName" = "8:Built"
-            "OutputProjectGuid" = "8:{B1406D09-59CE-4EEA-9F08-FECCF3A7A4A7}"
-            "ShowKeyOutput" = "11:TRUE"
-                "ExcludeFilters"
-                {
-                }
-            }
-        }
-    }
-}
+﻿"DeployProject"
+{
+"VSVersion" = "3:800"
+"ProjectType" = "8:{978C614F-708E-4E1A-B201-565925725DBA}"
+"IsWebType" = "8:FALSE"
+"ProjectName" = "8:Setup-x86"
+"LanguageId" = "3:1033"
+"CodePage" = "3:1252"
+"UILanguageId" = "3:1033"
+"SccProjectName" = "8:"
+"SccLocalPath" = "8:"
+"SccAuxPath" = "8:"
+"SccProvider" = "8:"
+    "Hierarchy"
+    {
+        "Entry"
+        {
+        "MsmKey" = "8:_129947045FE24C5AAEE6467547A6FBBB"
+        "OwnerKey" = "8:_UNDEFINED"
+        "MsmSig" = "8:_UNDEFINED"
+        }
+        "Entry"
+        {
+        "MsmKey" = "8:_24525AF4185C43A1AC9D3B2FB2876607"
+        "OwnerKey" = "8:_UNDEFINED"
+        "MsmSig" = "8:_UNDEFINED"
+        }
+        "Entry"
+        {
+        "MsmKey" = "8:_29583B2B37A44A71864FFD88DFED2C8F"
+        "OwnerKey" = "8:_UNDEFINED"
+        "MsmSig" = "8:_UNDEFINED"
+        }
+        "Entry"
+        {
+        "MsmKey" = "8:_2AF921BF3EB24D48A1B9A6E91BA54C94"
+        "OwnerKey" = "8:_UNDEFINED"
+        "MsmSig" = "8:_UNDEFINED"
+        }
+        "Entry"
+        {
+        "MsmKey" = "8:_3202DADABA2F4D698F910DC850457946"
+        "OwnerKey" = "8:_UNDEFINED"
+        "MsmSig" = "8:_UNDEFINED"
+        }
+        "Entry"
+        {
+        "MsmKey" = "8:_32AB7792634D475D84125A60A5C7A473"
+        "OwnerKey" = "8:_UNDEFINED"
+        "MsmSig" = "8:_UNDEFINED"
+        }
+        "Entry"
+        {
+        "MsmKey" = "8:_32F4158C158142089DB13F5F29F91589"
+        "OwnerKey" = "8:_UNDEFINED"
+        "MsmSig" = "8:_UNDEFINED"
+        }
+        "Entry"
+        {
+        "MsmKey" = "8:_4053CC7DC75C48E98893BCEA2D692E55"
+        "OwnerKey" = "8:_UNDEFINED"
+        "MsmSig" = "8:_UNDEFINED"
+        }
+        "Entry"
+        {
+        "MsmKey" = "8:_42222ACB125B4398B7BF9C030F7DF8FB"
+        "OwnerKey" = "8:_UNDEFINED"
+        "MsmSig" = "8:_UNDEFINED"
+        }
+        "Entry"
+        {
+        "MsmKey" = "8:_4FC55746B30C48D59E9FE8557C108069"
+        "OwnerKey" = "8:_UNDEFINED"
+        "MsmSig" = "8:_UNDEFINED"
+        }
+        "Entry"
+        {
+        "MsmKey" = "8:_572E52797C0A4873ACFC45E53ED1FB78"
+        "OwnerKey" = "8:_UNDEFINED"
+        "MsmSig" = "8:_UNDEFINED"
+        }
+        "Entry"
+        {
+        "MsmKey" = "8:_5C115FFB3D1542998DEB88C97B348F59"
+        "OwnerKey" = "8:_UNDEFINED"
+        "MsmSig" = "8:_UNDEFINED"
+        }
+        "Entry"
+        {
+        "MsmKey" = "8:_64B5C4E9452F43349FB4D53DEE15C87D"
+        "OwnerKey" = "8:_UNDEFINED"
+        "MsmSig" = "8:_UNDEFINED"
+        }
+        "Entry"
+        {
+        "MsmKey" = "8:_6D1F45F66466453998A8B163691BAD84"
+        "OwnerKey" = "8:_UNDEFINED"
+        "MsmSig" = "8:_UNDEFINED"
+        }
+        "Entry"
+        {
+        "MsmKey" = "8:_6E6776606E994FD99CC36CB5C62935CF"
+        "OwnerKey" = "8:_UNDEFINED"
+        "MsmSig" = "8:_UNDEFINED"
+        }
+        "Entry"
+        {
+        "MsmKey" = "8:_70FC345C7A6C47D799FD1EC7CD5F20D9"
+        "OwnerKey" = "8:_UNDEFINED"
+        "MsmSig" = "8:_UNDEFINED"
+        }
+        "Entry"
+        {
+        "MsmKey" = "8:_86FBE3D4BB5F42609082FB54D8079705"
+        "OwnerKey" = "8:_UNDEFINED"
+        "MsmSig" = "8:_UNDEFINED"
+        }
+        "Entry"
+        {
+        "MsmKey" = "8:_893ED45A96044D8B94FDF0BF5DD2476B"
+        "OwnerKey" = "8:_UNDEFINED"
+        "MsmSig" = "8:_UNDEFINED"
+        }
+        "Entry"
+        {
+        "MsmKey" = "8:_9365183139E941EA8C13A61D5EA82D2C"
+        "OwnerKey" = "8:_UNDEFINED"
+        "MsmSig" = "8:_UNDEFINED"
+        }
+        "Entry"
+        {
+        "MsmKey" = "8:_AA48472048A74261A786515933650C63"
+        "OwnerKey" = "8:_UNDEFINED"
+        "MsmSig" = "8:_UNDEFINED"
+        }
+        "Entry"
+        {
+        "MsmKey" = "8:_B15174FB733CFDB87929A99EF031FE60"
+        "OwnerKey" = "8:_29583B2B37A44A71864FFD88DFED2C8F"
+        "MsmSig" = "8:_UNDEFINED"
+        }
+        "Entry"
+        {
+        "MsmKey" = "8:_C3F868E2F86F4F22914EBB33174331CF"
+        "OwnerKey" = "8:_UNDEFINED"
+        "MsmSig" = "8:_UNDEFINED"
+        }
+        "Entry"
+        {
+        "MsmKey" = "8:_C53272351C914F09989E6CB992D9BE44"
+        "OwnerKey" = "8:_UNDEFINED"
+        "MsmSig" = "8:_UNDEFINED"
+        }
+        "Entry"
+        {
+        "MsmKey" = "8:_E26F0CDAA61C437B9CC7EF502F84731E"
+        "OwnerKey" = "8:_129947045FE24C5AAEE6467547A6FBBB"
+        "MsmSig" = "8:_UNDEFINED"
+        }
+        "Entry"
+        {
+        "MsmKey" = "8:_E26F0CDAA61C437B9CC7EF502F84731E"
+        "OwnerKey" = "8:_E6AAF8DB843A4CDCBD12F62B44F0D947"
+        "MsmSig" = "8:_UNDEFINED"
+        }
+        "Entry"
+        {
+        "MsmKey" = "8:_E26F0CDAA61C437B9CC7EF502F84731E"
+        "OwnerKey" = "8:_C3F868E2F86F4F22914EBB33174331CF"
+        "MsmSig" = "8:_UNDEFINED"
+        }
+        "Entry"
+        {
+        "MsmKey" = "8:_E26F0CDAA61C437B9CC7EF502F84731E"
+        "OwnerKey" = "8:_AA48472048A74261A786515933650C63"
+        "MsmSig" = "8:_UNDEFINED"
+        }
+        "Entry"
+        {
+        "MsmKey" = "8:_E26F0CDAA61C437B9CC7EF502F84731E"
+        "OwnerKey" = "8:_86FBE3D4BB5F42609082FB54D8079705"
+        "MsmSig" = "8:_UNDEFINED"
+        }
+        "Entry"
+        {
+        "MsmKey" = "8:_E26F0CDAA61C437B9CC7EF502F84731E"
+        "OwnerKey" = "8:_64B5C4E9452F43349FB4D53DEE15C87D"
+        "MsmSig" = "8:_UNDEFINED"
+        }
+        "Entry"
+        {
+        "MsmKey" = "8:_E26F0CDAA61C437B9CC7EF502F84731E"
+        "OwnerKey" = "8:_42222ACB125B4398B7BF9C030F7DF8FB"
+        "MsmSig" = "8:_UNDEFINED"
+        }
+        "Entry"
+        {
+        "MsmKey" = "8:_E26F0CDAA61C437B9CC7EF502F84731E"
+        "OwnerKey" = "8:_4053CC7DC75C48E98893BCEA2D692E55"
+        "MsmSig" = "8:_UNDEFINED"
+        }
+        "Entry"
+        {
+        "MsmKey" = "8:_E26F0CDAA61C437B9CC7EF502F84731E"
+        "OwnerKey" = "8:_32F4158C158142089DB13F5F29F91589"
+        "MsmSig" = "8:_UNDEFINED"
+        }
+        "Entry"
+        {
+        "MsmKey" = "8:_E26F0CDAA61C437B9CC7EF502F84731E"
+        "OwnerKey" = "8:_29583B2B37A44A71864FFD88DFED2C8F"
+        "MsmSig" = "8:_UNDEFINED"
+        }
+        "Entry"
+        {
+        "MsmKey" = "8:_E6AAF8DB843A4CDCBD12F62B44F0D947"
+        "OwnerKey" = "8:_UNDEFINED"
+        "MsmSig" = "8:_UNDEFINED"
+        }
+        "Entry"
+        {
+        "MsmKey" = "8:_E716D9B1860F45F0896003A3281BDC24"
+        "OwnerKey" = "8:_UNDEFINED"
+        "MsmSig" = "8:_UNDEFINED"
+        }
+        "Entry"
+        {
+        "MsmKey" = "8:_F03A8D661E0A4D318742AFD74D7BA31D"
+        "OwnerKey" = "8:_UNDEFINED"
+        "MsmSig" = "8:_UNDEFINED"
+        }
+        "Entry"
+        {
+        "MsmKey" = "8:_F239F1490907F204FBDDEF281F953470"
+        "OwnerKey" = "8:_42222ACB125B4398B7BF9C030F7DF8FB"
+        "MsmSig" = "8:_UNDEFINED"
+        }
+        "Entry"
+        {
+        "MsmKey" = "8:_UNDEFINED"
+        "OwnerKey" = "8:_129947045FE24C5AAEE6467547A6FBBB"
+        "MsmSig" = "8:_UNDEFINED"
+        }
+        "Entry"
+        {
+        "MsmKey" = "8:_UNDEFINED"
+        "OwnerKey" = "8:_E6AAF8DB843A4CDCBD12F62B44F0D947"
+        "MsmSig" = "8:_UNDEFINED"
+        }
+        "Entry"
+        {
+        "MsmKey" = "8:_UNDEFINED"
+        "OwnerKey" = "8:_C3F868E2F86F4F22914EBB33174331CF"
+        "MsmSig" = "8:_UNDEFINED"
+        }
+        "Entry"
+        {
+        "MsmKey" = "8:_UNDEFINED"
+        "OwnerKey" = "8:_AA48472048A74261A786515933650C63"
+        "MsmSig" = "8:_UNDEFINED"
+        }
+        "Entry"
+        {
+        "MsmKey" = "8:_UNDEFINED"
+        "OwnerKey" = "8:_86FBE3D4BB5F42609082FB54D8079705"
+        "MsmSig" = "8:_UNDEFINED"
+        }
+        "Entry"
+        {
+        "MsmKey" = "8:_UNDEFINED"
+        "OwnerKey" = "8:_64B5C4E9452F43349FB4D53DEE15C87D"
+        "MsmSig" = "8:_UNDEFINED"
+        }
+        "Entry"
+        {
+        "MsmKey" = "8:_UNDEFINED"
+        "OwnerKey" = "8:_42222ACB125B4398B7BF9C030F7DF8FB"
+        "MsmSig" = "8:_UNDEFINED"
+        }
+        "Entry"
+        {
+        "MsmKey" = "8:_UNDEFINED"
+        "OwnerKey" = "8:_4053CC7DC75C48E98893BCEA2D692E55"
+        "MsmSig" = "8:_UNDEFINED"
+        }
+        "Entry"
+        {
+        "MsmKey" = "8:_UNDEFINED"
+        "OwnerKey" = "8:_32F4158C158142089DB13F5F29F91589"
+        "MsmSig" = "8:_UNDEFINED"
+        }
+        "Entry"
+        {
+        "MsmKey" = "8:_UNDEFINED"
+        "OwnerKey" = "8:_29583B2B37A44A71864FFD88DFED2C8F"
+        "MsmSig" = "8:_UNDEFINED"
+        }
+    }
+    "Configurations"
+    {
+        "Debug"
+        {
+        "DisplayName" = "8:Debug"
+        "IsDebugOnly" = "11:TRUE"
+        "IsReleaseOnly" = "11:FALSE"
+        "OutputFilename" = "8:Debug\\Setup-x86.msi"
+        "PackageFilesAs" = "3:2"
+        "PackageFileSize" = "3:-2147483648"
+        "CabType" = "3:1"
+        "Compression" = "3:2"
+        "SignOutput" = "11:FALSE"
+        "CertificateFile" = "8:"
+        "PrivateKeyFile" = "8:"
+        "TimeStampServer" = "8:"
+        "InstallerBootstrapper" = "3:2"
+            "BootstrapperCfg:{63ACBE69-63AA-4F98-B2B6-99F9E24495F2}"
+            {
+            "Enabled" = "11:TRUE"
+            "PromptEnabled" = "11:TRUE"
+            "PrerequisitesLocation" = "2:1"
+            "Url" = "8:"
+            "ComponentsUrl" = "8:"
+                "Items"
+                {
+                    "{EDC2488A-8267-493A-A98E-7D9C3B36CDF3}:.NETFramework,Version=v4.0,Profile=Client"
+                    {
+                    "Name" = "8:Microsoft .NET Framework 4 Client Profile (x86 and x64)"
+                    "ProductCode" = "8:.NETFramework,Version=v4.0,Profile=Client"
+                    }
+                    "{EDC2488A-8267-493A-A98E-7D9C3B36CDF3}:Microsoft.Windows.Installer.3.1"
+                    {
+                    "Name" = "8:Windows Installer 3.1"
+                    "ProductCode" = "8:Microsoft.Windows.Installer.3.1"
+                    }
+                }
+            }
+        }
+        "Release"
+        {
+        "DisplayName" = "8:Release"
+        "IsDebugOnly" = "11:FALSE"
+        "IsReleaseOnly" = "11:TRUE"
+        "OutputFilename" = "8:Release\\Setup-x86.msi"
+        "PackageFilesAs" = "3:2"
+        "PackageFileSize" = "3:-2147483648"
+        "CabType" = "3:1"
+        "Compression" = "3:2"
+        "SignOutput" = "11:FALSE"
+        "CertificateFile" = "8:"
+        "PrivateKeyFile" = "8:"
+        "TimeStampServer" = "8:"
+        "InstallerBootstrapper" = "3:2"
+            "BootstrapperCfg:{63ACBE69-63AA-4F98-B2B6-99F9E24495F2}"
+            {
+            "Enabled" = "11:TRUE"
+            "PromptEnabled" = "11:TRUE"
+            "PrerequisitesLocation" = "2:1"
+            "Url" = "8:"
+            "ComponentsUrl" = "8:"
+                "Items"
+                {
+                    "{EDC2488A-8267-493A-A98E-7D9C3B36CDF3}:.NETFramework,Version=v4.0,Profile=Client"
+                    {
+                    "Name" = "8:Microsoft .NET Framework 4 Client Profile (x86 and x64)"
+                    "ProductCode" = "8:.NETFramework,Version=v4.0,Profile=Client"
+                    }
+                    "{EDC2488A-8267-493A-A98E-7D9C3B36CDF3}:Microsoft.Windows.Installer.3.1"
+                    {
+                    "Name" = "8:Windows Installer 3.1"
+                    "ProductCode" = "8:Microsoft.Windows.Installer.3.1"
+                    }
+                }
+            }
+        }
+    }
+    "Deployable"
+    {
+        "CustomAction"
+        {
+        }
+        "DefaultFeature"
+        {
+        "Name" = "8:DefaultFeature"
+        "Title" = "8:"
+        "Description" = "8:"
+        }
+        "ExternalPersistence"
+        {
+            "LaunchCondition"
+            {
+                "{A06ECF26-33A3-4562-8140-9B0E340D4F24}:_C692B08A77FF4D50B94635F349068667"
+                {
+                "Name" = "8:.NET Framework"
+                "Message" = "8:[VSDNETMSG]"
+                "FrameworkVersion" = "8:.NETFramework,Version=v4.0,Profile=Client"
+                "AllowLaterVersions" = "11:FALSE"
+                "InstallUrl" = "8:http://go.microsoft.com/fwlink/?LinkId=131000"
+                }
+            }
+        }
+        "File"
+        {
+            "{1FB2D0AE-D3B9-43D4-B9DD-F88EC61E35DE}:_24525AF4185C43A1AC9D3B2FB2876607"
+            {
+            "SourcePath" = "8:..\\..\\COPYING.getopt"
+            "TargetName" = "8:COPYING.getopt"
+            "Tag" = "8:"
+            "Folder" = "8:_786FF3BCC5D14A02A046B3A2E11EBB09"
+            "Condition" = "8:"
+            "Transitive" = "11:FALSE"
+            "Vital" = "11:TRUE"
+            "ReadOnly" = "11:FALSE"
+            "Hidden" = "11:FALSE"
+            "System" = "11:FALSE"
+            "Permanent" = "11:FALSE"
+            "SharedLegacy" = "11:FALSE"
+            "PackageAs" = "3:1"
+            "Register" = "3:1"
+            "Exclude" = "11:FALSE"
+            "IsDependency" = "11:FALSE"
+            "IsolateTo" = "8:"
+            }
+            "{1FB2D0AE-D3B9-43D4-B9DD-F88EC61E35DE}:_2AF921BF3EB24D48A1B9A6E91BA54C94"
+            {
+            "SourcePath" = "8:..\\..\\etc\\clamd.conf.sample"
+            "TargetName" = "8:clamd.conf.sample"
+            "Tag" = "8:"
+            "Folder" = "8:_19E668FC663A4F7CBF9DA69A5FA28CDC"
+            "Condition" = "8:"
+            "Transitive" = "11:FALSE"
+            "Vital" = "11:TRUE"
+            "ReadOnly" = "11:FALSE"
+            "Hidden" = "11:FALSE"
+            "System" = "11:FALSE"
+            "Permanent" = "11:FALSE"
+            "SharedLegacy" = "11:FALSE"
+            "PackageAs" = "3:1"
+            "Register" = "3:1"
+            "Exclude" = "11:FALSE"
+            "IsDependency" = "11:FALSE"
+            "IsolateTo" = "8:"
+            }
+            "{1FB2D0AE-D3B9-43D4-B9DD-F88EC61E35DE}:_3202DADABA2F4D698F910DC850457946"
+            {
+            "SourcePath" = "8:..\\..\\etc\\freshclam.conf.sample"
+            "TargetName" = "8:freshclam.conf.sample"
+            "Tag" = "8:"
+            "Folder" = "8:_19E668FC663A4F7CBF9DA69A5FA28CDC"
+            "Condition" = "8:"
+            "Transitive" = "11:FALSE"
+            "Vital" = "11:TRUE"
+            "ReadOnly" = "11:FALSE"
+            "Hidden" = "11:FALSE"
+            "System" = "11:FALSE"
+            "Permanent" = "11:FALSE"
+            "SharedLegacy" = "11:FALSE"
+            "PackageAs" = "3:1"
+            "Register" = "3:1"
+            "Exclude" = "11:FALSE"
+            "IsDependency" = "11:FALSE"
+            "IsolateTo" = "8:"
+            }
+            "{1FB2D0AE-D3B9-43D4-B9DD-F88EC61E35DE}:_32AB7792634D475D84125A60A5C7A473"
+            {
+            "SourcePath" = "8:..\\..\\COPYING.bzip2"
+            "TargetName" = "8:COPYING.bzip2"
+            "Tag" = "8:"
+            "Folder" = "8:_786FF3BCC5D14A02A046B3A2E11EBB09"
+            "Condition" = "8:"
+            "Transitive" = "11:FALSE"
+            "Vital" = "11:TRUE"
+            "ReadOnly" = "11:FALSE"
+            "Hidden" = "11:FALSE"
+            "System" = "11:FALSE"
+            "Permanent" = "11:FALSE"
+            "SharedLegacy" = "11:FALSE"
+            "PackageAs" = "3:1"
+            "Register" = "3:1"
+            "Exclude" = "11:FALSE"
+            "IsDependency" = "11:FALSE"
+            "IsolateTo" = "8:"
+            }
+            "{1FB2D0AE-D3B9-43D4-B9DD-F88EC61E35DE}:_4FC55746B30C48D59E9FE8557C108069"
+            {
+            "SourcePath" = "8:C:\\clamdeps\\win32\\openssl\\lib\\ssleay32.dll"
+            "TargetName" = "8:ssleay32.dll"
+            "Tag" = "8:"
+            "Folder" = "8:_C751D6577C584B05A32BF01390F14B9F"
+            "Condition" = "8:"
+            "Transitive" = "11:FALSE"
+            "Vital" = "11:TRUE"
+            "ReadOnly" = "11:FALSE"
+            "Hidden" = "11:FALSE"
+            "System" = "11:FALSE"
+            "Permanent" = "11:FALSE"
+            "SharedLegacy" = "11:FALSE"
+            "PackageAs" = "3:1"
+            "Register" = "3:1"
+            "Exclude" = "11:FALSE"
+            "IsDependency" = "11:FALSE"
+            "IsolateTo" = "8:"
+            }
+            "{1FB2D0AE-D3B9-43D4-B9DD-F88EC61E35DE}:_572E52797C0A4873ACFC45E53ED1FB78"
+            {
+            "SourcePath" = "8:C:\\clamdeps\\win32\\openssl\\lib\\libeay32.dll"
+            "TargetName" = "8:libeay32.dll"
+            "Tag" = "8:"
+            "Folder" = "8:_C751D6577C584B05A32BF01390F14B9F"
+            "Condition" = "8:"
+            "Transitive" = "11:FALSE"
+            "Vital" = "11:TRUE"
+            "ReadOnly" = "11:FALSE"
+            "Hidden" = "11:FALSE"
+            "System" = "11:FALSE"
+            "Permanent" = "11:FALSE"
+            "SharedLegacy" = "11:FALSE"
+            "PackageAs" = "3:1"
+            "Register" = "3:1"
+            "Exclude" = "11:FALSE"
+            "IsDependency" = "11:FALSE"
+            "IsolateTo" = "8:"
+            }
+            "{1FB2D0AE-D3B9-43D4-B9DD-F88EC61E35DE}:_5C115FFB3D1542998DEB88C97B348F59"
+            {
+            "SourcePath" = "8:..\\..\\COPYING.unrar"
+            "TargetName" = "8:COPYING.unrar"
+            "Tag" = "8:"
+            "Folder" = "8:_786FF3BCC5D14A02A046B3A2E11EBB09"
+            "Condition" = "8:"
+            "Transitive" = "11:FALSE"
+            "Vital" = "11:TRUE"
+            "ReadOnly" = "11:FALSE"
+            "Hidden" = "11:FALSE"
+            "System" = "11:FALSE"
+            "Permanent" = "11:FALSE"
+            "SharedLegacy" = "11:FALSE"
+            "PackageAs" = "3:1"
+            "Register" = "3:1"
+            "Exclude" = "11:FALSE"
+            "IsDependency" = "11:FALSE"
+            "IsolateTo" = "8:"
+            }
+            "{1FB2D0AE-D3B9-43D4-B9DD-F88EC61E35DE}:_6D1F45F66466453998A8B163691BAD84"
+            {
+            "SourcePath" = "8:..\\..\\COPYING"
+            "TargetName" = "8:COPYING"
+            "Tag" = "8:"
+            "Folder" = "8:_786FF3BCC5D14A02A046B3A2E11EBB09"
+            "Condition" = "8:"
+            "Transitive" = "11:FALSE"
+            "Vital" = "11:TRUE"
+            "ReadOnly" = "11:FALSE"
+            "Hidden" = "11:FALSE"
+            "System" = "11:FALSE"
+            "Permanent" = "11:FALSE"
+            "SharedLegacy" = "11:FALSE"
+            "PackageAs" = "3:1"
+            "Register" = "3:1"
+            "Exclude" = "11:FALSE"
+            "IsDependency" = "11:FALSE"
+            "IsolateTo" = "8:"
+            }
+            "{1FB2D0AE-D3B9-43D4-B9DD-F88EC61E35DE}:_6E6776606E994FD99CC36CB5C62935CF"
+            {
+            "SourcePath" = "8:..\\..\\COPYING.file"
+            "TargetName" = "8:COPYING.file"
+            "Tag" = "8:"
+            "Folder" = "8:_786FF3BCC5D14A02A046B3A2E11EBB09"
+            "Condition" = "8:"
+            "Transitive" = "11:FALSE"
+            "Vital" = "11:TRUE"
+            "ReadOnly" = "11:FALSE"
+            "Hidden" = "11:FALSE"
+            "System" = "11:FALSE"
+            "Permanent" = "11:FALSE"
+            "SharedLegacy" = "11:FALSE"
+            "PackageAs" = "3:1"
+            "Register" = "3:1"
+            "Exclude" = "11:FALSE"
+            "IsDependency" = "11:FALSE"
+            "IsolateTo" = "8:"
+            }
+            "{1FB2D0AE-D3B9-43D4-B9DD-F88EC61E35DE}:_70FC345C7A6C47D799FD1EC7CD5F20D9"
+            {
+            "SourcePath" = "8:..\\..\\COPYING.regex"
+            "TargetName" = "8:COPYING.regex"
+            "Tag" = "8:"
+            "Folder" = "8:_786FF3BCC5D14A02A046B3A2E11EBB09"
+            "Condition" = "8:"
+            "Transitive" = "11:FALSE"
+            "Vital" = "11:TRUE"
+            "ReadOnly" = "11:FALSE"
+            "Hidden" = "11:FALSE"
+            "System" = "11:FALSE"
+            "Permanent" = "11:FALSE"
+            "SharedLegacy" = "11:FALSE"
+            "PackageAs" = "3:1"
+            "Register" = "3:1"
+            "Exclude" = "11:FALSE"
+            "IsDependency" = "11:FALSE"
+            "IsolateTo" = "8:"
+            }
+            "{1FB2D0AE-D3B9-43D4-B9DD-F88EC61E35DE}:_893ED45A96044D8B94FDF0BF5DD2476B"
+            {
+            "SourcePath" = "8:..\\..\\COPYING.llvm"
+            "TargetName" = "8:COPYING.llvm"
+            "Tag" = "8:"
+            "Folder" = "8:_786FF3BCC5D14A02A046B3A2E11EBB09"
+            "Condition" = "8:"
+            "Transitive" = "11:FALSE"
+            "Vital" = "11:TRUE"
+            "ReadOnly" = "11:FALSE"
+            "Hidden" = "11:FALSE"
+            "System" = "11:FALSE"
+            "Permanent" = "11:FALSE"
+            "SharedLegacy" = "11:FALSE"
+            "PackageAs" = "3:1"
+            "Register" = "3:1"
+            "Exclude" = "11:FALSE"
+            "IsDependency" = "11:FALSE"
+            "IsolateTo" = "8:"
+            }
+            "{1FB2D0AE-D3B9-43D4-B9DD-F88EC61E35DE}:_9365183139E941EA8C13A61D5EA82D2C"
+            {
+            "SourcePath" = "8:..\\..\\COPYING.LGPL"
+            "TargetName" = "8:COPYING.LGPL"
+            "Tag" = "8:"
+            "Folder" = "8:_786FF3BCC5D14A02A046B3A2E11EBB09"
+            "Condition" = "8:"
+            "Transitive" = "11:FALSE"
+            "Vital" = "11:TRUE"
+            "ReadOnly" = "11:FALSE"
+            "Hidden" = "11:FALSE"
+            "System" = "11:FALSE"
+            "Permanent" = "11:FALSE"
+            "SharedLegacy" = "11:FALSE"
+            "PackageAs" = "3:1"
+            "Register" = "3:1"
+            "Exclude" = "11:FALSE"
+            "IsDependency" = "11:FALSE"
+            "IsolateTo" = "8:"
+            }
+            "{1FB2D0AE-D3B9-43D4-B9DD-F88EC61E35DE}:_B15174FB733CFDB87929A99EF031FE60"
+            {
+            "SourcePath" = "8:PSAPI.DLL"
+            "TargetName" = "8:PSAPI.DLL"
+            "Tag" = "8:"
+            "Folder" = "8:_C751D6577C584B05A32BF01390F14B9F"
+            "Condition" = "8:"
+            "Transitive" = "11:FALSE"
+            "Vital" = "11:TRUE"
+            "ReadOnly" = "11:FALSE"
+            "Hidden" = "11:FALSE"
+            "System" = "11:FALSE"
+            "Permanent" = "11:FALSE"
+            "SharedLegacy" = "11:FALSE"
+            "PackageAs" = "3:1"
+            "Register" = "3:1"
+            "Exclude" = "11:TRUE"
+            "IsDependency" = "11:TRUE"
+            "IsolateTo" = "8:"
+            }
+            "{1FB2D0AE-D3B9-43D4-B9DD-F88EC61E35DE}:_C53272351C914F09989E6CB992D9BE44"
+            {
+            "SourcePath" = "8:..\\..\\COPYING.zlib"
+            "TargetName" = "8:COPYING.zlib"
+            "Tag" = "8:"
+            "Folder" = "8:_786FF3BCC5D14A02A046B3A2E11EBB09"
+            "Condition" = "8:"
+            "Transitive" = "11:FALSE"
+            "Vital" = "11:TRUE"
+            "ReadOnly" = "11:FALSE"
+            "Hidden" = "11:FALSE"
+            "System" = "11:FALSE"
+            "Permanent" = "11:FALSE"
+            "SharedLegacy" = "11:FALSE"
+            "PackageAs" = "3:1"
+            "Register" = "3:1"
+            "Exclude" = "11:FALSE"
+            "IsDependency" = "11:FALSE"
+            "IsolateTo" = "8:"
+            }
+            "{1FB2D0AE-D3B9-43D4-B9DD-F88EC61E35DE}:_E716D9B1860F45F0896003A3281BDC24"
+            {
+            "SourcePath" = "8:..\\..\\COPYING.sha256"
+            "TargetName" = "8:COPYING.sha256"
+            "Tag" = "8:"
+            "Folder" = "8:_786FF3BCC5D14A02A046B3A2E11EBB09"
+            "Condition" = "8:"
+            "Transitive" = "11:FALSE"
+            "Vital" = "11:TRUE"
+            "ReadOnly" = "11:FALSE"
+            "Hidden" = "11:FALSE"
+            "System" = "11:FALSE"
+            "Permanent" = "11:FALSE"
+            "SharedLegacy" = "11:FALSE"
+            "PackageAs" = "3:1"
+            "Register" = "3:1"
+            "Exclude" = "11:FALSE"
+            "IsDependency" = "11:FALSE"
+            "IsolateTo" = "8:"
+            }
+            "{1FB2D0AE-D3B9-43D4-B9DD-F88EC61E35DE}:_F03A8D661E0A4D318742AFD74D7BA31D"
+            {
+            "SourcePath" = "8:..\\..\\COPYING.lzma"
+            "TargetName" = "8:COPYING.lzma"
+            "Tag" = "8:"
+            "Folder" = "8:_786FF3BCC5D14A02A046B3A2E11EBB09"
+            "Condition" = "8:"
+            "Transitive" = "11:FALSE"
+            "Vital" = "11:TRUE"
+            "ReadOnly" = "11:FALSE"
+            "Hidden" = "11:FALSE"
+            "System" = "11:FALSE"
+            "Permanent" = "11:FALSE"
+            "SharedLegacy" = "11:FALSE"
+            "PackageAs" = "3:1"
+            "Register" = "3:1"
+            "Exclude" = "11:FALSE"
+            "IsDependency" = "11:FALSE"
+            "IsolateTo" = "8:"
+            }
+            "{1FB2D0AE-D3B9-43D4-B9DD-F88EC61E35DE}:_F239F1490907F204FBDDEF281F953470"
+            {
+            "SourcePath" = "8:DNSAPI.dll"
+            "TargetName" = "8:DNSAPI.dll"
+            "Tag" = "8:"
+            "Folder" = "8:_C751D6577C584B05A32BF01390F14B9F"
+            "Condition" = "8:"
+            "Transitive" = "11:FALSE"
+            "Vital" = "11:TRUE"
+            "ReadOnly" = "11:FALSE"
+            "Hidden" = "11:FALSE"
+            "System" = "11:FALSE"
+            "Permanent" = "11:FALSE"
+            "SharedLegacy" = "11:FALSE"
+            "PackageAs" = "3:1"
+            "Register" = "3:1"
+            "Exclude" = "11:TRUE"
+            "IsDependency" = "11:TRUE"
+            "IsolateTo" = "8:"
+            }
+        }
+        "FileType"
+        {
+        }
+        "Folder"
+        {
+            "{3C67513D-01DD-4637-8A68-80971EB9504F}:_C751D6577C584B05A32BF01390F14B9F"
+            {
+            "DefaultLocation" = "8:[ProgramFilesFolder][Manufacturer]\\[ProductName]"
+            "Name" = "8:#1925"
+            "AlwaysCreate" = "11:FALSE"
+            "Condition" = "8:"
+            "Transitive" = "11:FALSE"
+            "Property" = "8:TARGETDIR"
+                "Folders"
+                {
+                    "{9EF0B969-E518-4E46-987F-47570745A589}:_19E668FC663A4F7CBF9DA69A5FA28CDC"
+                    {
+                    "Name" = "8:conf_examples"
+                    "AlwaysCreate" = "11:FALSE"
+                    "Condition" = "8:"
+                    "Transitive" = "11:FALSE"
+                    "Property" = "8:_72742E1E77DD4A478291D98182BF8351"
+                        "Folders"
+                        {
+                        }
+                    }
+                    "{9EF0B969-E518-4E46-987F-47570745A589}:_786FF3BCC5D14A02A046B3A2E11EBB09"
+                    {
+                    "Name" = "8:COPYING"
+                    "AlwaysCreate" = "11:FALSE"
+                    "Condition" = "8:"
+                    "Transitive" = "11:FALSE"
+                    "Property" = "8:_DFBB6B728F1A46CABD6309BD04172B66"
+                        "Folders"
+                        {
+                        }
+                    }
+                }
+            }
+        }
+        "LaunchCondition"
+        {
+        }
+        "Locator"
+        {
+        }
+        "MsiBootstrapper"
+        {
+        "LangId" = "3:1033"
+        "RequiresElevation" = "11:FALSE"
+        }
+        "Product"
+        {
+        "Name" = "8:Microsoft Visual Studio"
+        "ProductName" = "8:ClamAV"
+        "ProductCode" = "8:{088E38E4-6B8C-4603-8AB2-1E0762440E11}"
+        "PackageCode" = "8:{9A34A1A1-9677-44FC-BC23-3B168131B094}"
+        "UpgradeCode" = "8:{B65ED295-87F7-4870-8017-E3A594DDADF8}"
+        "AspNetVersion" = "8:4.0.30319.0"
+        "RestartWWWService" = "11:FALSE"
+        "RemovePreviousVersions" = "11:TRUE"
+        "DetectNewerInstalledVersion" = "11:TRUE"
+        "InstallAllUsers" = "11:TRUE"
+        "ProductVersion" = "8:0.98"
+        "Manufacturer" = "8:Sourcefire Inc"
+        "ARPHELPTELEPHONE" = "8:"
+        "ARPHELPLINK" = "8:http://www.clamav.net"
+        "Title" = "8:ClamAV"
+        "Subject" = "8:"
+        "ARPCONTACT" = "8:Sourcefire Inc"
+        "Keywords" = "8:"
+        "ARPCOMMENTS" = "8:ClamAV"
+        "ARPURLINFOABOUT" = "8:http://www.clamav.net"
+        "ARPPRODUCTICON" = "8:"
+        "ARPIconIndex" = "3:0"
+        "SearchPath" = "8:"
+        "UseSystemSearchPath" = "11:TRUE"
+        "TargetPlatform" = "3:0"
+        "PreBuildEvent" = "8:"
+        "PostBuildEvent" = "8:"
+        "RunPostBuildEvent" = "3:0"
+        }
+        "Registry"
+        {
+            "HKLM"
+            {
+                "Keys"
+                {
+                    "{60EA8692-D2D5-43EB-80DC-7906BF13D6EF}:_41F42E5387814B8C80FE7B11202A2057"
+                    {
+                    "Name" = "8:Software"
+                    "Condition" = "8:"
+                    "AlwaysCreate" = "11:FALSE"
+                    "DeleteAtUninstall" = "11:FALSE"
+                    "Transitive" = "11:FALSE"
+                        "Keys"
+                        {
+                            "{60EA8692-D2D5-43EB-80DC-7906BF13D6EF}:_8B61A812810E43F591946A1619235B64"
+                            {
+                            "Name" = "8:[Manufacturer]"
+                            "Condition" = "8:"
+                            "AlwaysCreate" = "11:FALSE"
+                            "DeleteAtUninstall" = "11:FALSE"
+                            "Transitive" = "11:FALSE"
+                                "Keys"
+                                {
+                                }
+                                "Values"
+                                {
+                                }
+                            }
+                        }
+                        "Values"
+                        {
+                        }
+                    }
+                }
+            }
+            "HKCU"
+            {
+                "Keys"
+                {
+                    "{60EA8692-D2D5-43EB-80DC-7906BF13D6EF}:_B32F94CBE5D34D7BAFEA1EB024DE935B"
+                    {
+                    "Name" = "8:Software"
+                    "Condition" = "8:"
+                    "AlwaysCreate" = "11:FALSE"
+                    "DeleteAtUninstall" = "11:FALSE"
+                    "Transitive" = "11:FALSE"
+                        "Keys"
+                        {
+                            "{60EA8692-D2D5-43EB-80DC-7906BF13D6EF}:_F6A559325F144F59838619007B7981EC"
+                            {
+                            "Name" = "8:[Manufacturer]"
+                            "Condition" = "8:"
+                            "AlwaysCreate" = "11:FALSE"
+                            "DeleteAtUninstall" = "11:FALSE"
+                            "Transitive" = "11:FALSE"
+                                "Keys"
+                                {
+                                }
+                                "Values"
+                                {
+                                }
+                            }
+                        }
+                        "Values"
+                        {
+                        }
+                    }
+                }
+            }
+            "HKCR"
+            {
+                "Keys"
+                {
+                }
+            }
+            "HKU"
+            {
+                "Keys"
+                {
+                }
+            }
+            "HKPU"
+            {
+                "Keys"
+                {
+                }
+            }
+        }
+        "Sequences"
+        {
+        }
+        "Shortcut"
+        {
+        }
+        "UserInterface"
+        {
+            "{DF760B10-853B-4699-99F2-AFF7185B4A62}:_4D4582197C6F43EE9634716ED3EDE237"
+            {
+            "Name" = "8:#1901"
+            "Sequence" = "3:1"
+            "Attributes" = "3:2"
+                "Dialogs"
+                {
+                    "{688940B3-5CA9-4162-8DEE-2993FA9D8CBC}:_87B9B1DB98AB4ACA895EF8388CE4F696"
+                    {
+                    "Sequence" = "3:100"
+                    "DisplayName" = "8:Progress"
+                    "UseDynamicProperties" = "11:TRUE"
+                    "IsDependency" = "11:FALSE"
+                    "SourcePath" = "8:<VsdDialogDir>\\VsdProgressDlg.wid"
+                        "Properties"
+                        {
+                            "BannerBitmap"
+                            {
+                            "Name" = "8:BannerBitmap"
+                            "DisplayName" = "8:#1001"
+                            "Description" = "8:#1101"
+                            "Type" = "3:8"
+                            "ContextData" = "8:Bitmap"
+                            "Attributes" = "3:4"
+                            "Setting" = "3:1"
+                            "UsePlugInResources" = "11:TRUE"
+                            }
+                            "ShowProgress"
+                            {
+                            "Name" = "8:ShowProgress"
+                            "DisplayName" = "8:#1009"
+                            "Description" = "8:#1109"
+                            "Type" = "3:5"
+                            "ContextData" = "8:1;True=1;False=0"
+                            "Attributes" = "3:0"
+                            "Setting" = "3:0"
+                            "Value" = "3:1"
+                            "DefaultValue" = "3:1"
+                            "UsePlugInResources" = "11:TRUE"
+                            }
+                        }
+                    }
+                }
+            }
+            "{DF760B10-853B-4699-99F2-AFF7185B4A62}:_90196F35B2B441AA9B31AE2E426F0F73"
+            {
+            "Name" = "8:#1902"
+            "Sequence" = "3:1"
+            "Attributes" = "3:3"
+                "Dialogs"
+                {
+                    "{688940B3-5CA9-4162-8DEE-2993FA9D8CBC}:_1A8F9BB737FC4748B2F360A4A8D2916F"
+                    {
+                    "Sequence" = "3:100"
+                    "DisplayName" = "8:Finished"
+                    "UseDynamicProperties" = "11:TRUE"
+                    "IsDependency" = "11:FALSE"
+                    "SourcePath" = "8:<VsdDialogDir>\\VsdFinishedDlg.wid"
+                        "Properties"
+                        {
+                            "BannerBitmap"
+                            {
+                            "Name" = "8:BannerBitmap"
+                            "DisplayName" = "8:#1001"
+                            "Description" = "8:#1101"
+                            "Type" = "3:8"
+                            "ContextData" = "8:Bitmap"
+                            "Attributes" = "3:4"
+                            "Setting" = "3:1"
+                            "UsePlugInResources" = "11:TRUE"
+                            }
+                            "UpdateText"
+                            {
+                            "Name" = "8:UpdateText"
+                            "DisplayName" = "8:#1058"
+                            "Description" = "8:#1158"
+                            "Type" = "3:15"
+                            "ContextData" = "8:"
+                            "Attributes" = "3:0"
+                            "Setting" = "3:1"
+                            "Value" = "8:#1258"
+                            "DefaultValue" = "8:#1258"
+                            "UsePlugInResources" = "11:TRUE"
+                            }
+                        }
+                    }
+                }
+            }
+            "{2479F3F5-0309-486D-8047-8187E2CE5BA0}:_AA7A37D28D494CDC95F37BBEFAF603E6"
+            {
+            "UseDynamicProperties" = "11:FALSE"
+            "IsDependency" = "11:FALSE"
+            "SourcePath" = "8:<VsdDialogDir>\\VsdUserInterface.wim"
+            }
+            "{DF760B10-853B-4699-99F2-AFF7185B4A62}:_AADDCED262AD4272B72F286EB4EA7E9A"
+            {
+            "Name" = "8:#1901"
+            "Sequence" = "3:2"
+            "Attributes" = "3:2"
+                "Dialogs"
+                {
+                    "{688940B3-5CA9-4162-8DEE-2993FA9D8CBC}:_C4D7A6E7F7AA451393CE95B83E0E168A"
+                    {
+                    "Sequence" = "3:100"
+                    "DisplayName" = "8:Progress"
+                    "UseDynamicProperties" = "11:TRUE"
+                    "IsDependency" = "11:FALSE"
+                    "SourcePath" = "8:<VsdDialogDir>\\VsdAdminProgressDlg.wid"
+                        "Properties"
+                        {
+                            "BannerBitmap"
+                            {
+                            "Name" = "8:BannerBitmap"
+                            "DisplayName" = "8:#1001"
+                            "Description" = "8:#1101"
+                            "Type" = "3:8"
+                            "ContextData" = "8:Bitmap"
+                            "Attributes" = "3:4"
+                            "Setting" = "3:1"
+                            "UsePlugInResources" = "11:TRUE"
+                            }
+                            "ShowProgress"
+                            {
+                            "Name" = "8:ShowProgress"
+                            "DisplayName" = "8:#1009"
+                            "Description" = "8:#1109"
+                            "Type" = "3:5"
+                            "ContextData" = "8:1;True=1;False=0"
+                            "Attributes" = "3:0"
+                            "Setting" = "3:0"
+                            "Value" = "3:1"
+                            "DefaultValue" = "3:1"
+                            "UsePlugInResources" = "11:TRUE"
+                            }
+                        }
+                    }
+                }
+            }
+            "{DF760B10-853B-4699-99F2-AFF7185B4A62}:_BA675658605D4F56A22CCF98DE18A4CE"
+            {
+            "Name" = "8:#1902"
+            "Sequence" = "3:2"
+            "Attributes" = "3:3"
+                "Dialogs"
+                {
+                    "{688940B3-5CA9-4162-8DEE-2993FA9D8CBC}:_C3840D0A256D41778F686FFB69F6EB1C"
+                    {
+                    "Sequence" = "3:100"
+                    "DisplayName" = "8:Finished"
+                    "UseDynamicProperties" = "11:TRUE"
+                    "IsDependency" = "11:FALSE"
+                    "SourcePath" = "8:<VsdDialogDir>\\VsdAdminFinishedDlg.wid"
+                        "Properties"
+                        {
+                            "BannerBitmap"
+                            {
+                            "Name" = "8:BannerBitmap"
+                            "DisplayName" = "8:#1001"
+                            "Description" = "8:#1101"
+                            "Type" = "3:8"
+                            "ContextData" = "8:Bitmap"
+                            "Attributes" = "3:4"
+                            "Setting" = "3:1"
+                            "UsePlugInResources" = "11:TRUE"
+                            }
+                        }
+                    }
+                }
+            }
+            "{2479F3F5-0309-486D-8047-8187E2CE5BA0}:_C6439C8A192F4998815D1EA0C5A9E952"
+            {
+            "UseDynamicProperties" = "11:FALSE"
+            "IsDependency" = "11:FALSE"
+            "SourcePath" = "8:<VsdDialogDir>\\VsdBasicDialogs.wim"
+            }
+            "{DF760B10-853B-4699-99F2-AFF7185B4A62}:_D774DE3780F34185AAEA050BADAEBB21"
+            {
+            "Name" = "8:#1900"
+            "Sequence" = "3:2"
+            "Attributes" = "3:1"
+                "Dialogs"
+                {
+                    "{688940B3-5CA9-4162-8DEE-2993FA9D8CBC}:_328B9924C4854A05801D3A23A875D64C"
+                    {
+                    "Sequence" = "3:200"
+                    "DisplayName" = "8:Installation Folder"
+                    "UseDynamicProperties" = "11:TRUE"
+                    "IsDependency" = "11:FALSE"
+                    "SourcePath" = "8:<VsdDialogDir>\\VsdAdminFolderDlg.wid"
+                        "Properties"
+                        {
+                            "BannerBitmap"
+                            {
+                            "Name" = "8:BannerBitmap"
+                            "DisplayName" = "8:#1001"
+                            "Description" = "8:#1101"
+                            "Type" = "3:8"
+                            "ContextData" = "8:Bitmap"
+                            "Attributes" = "3:4"
+                            "Setting" = "3:1"
+                            "UsePlugInResources" = "11:TRUE"
+                            }
+                        }
+                    }
+                    "{688940B3-5CA9-4162-8DEE-2993FA9D8CBC}:_E73E779B8A0748DEB1A70189298477D7"
+                    {
+                    "Sequence" = "3:100"
+                    "DisplayName" = "8:Welcome"
+                    "UseDynamicProperties" = "11:TRUE"
+                    "IsDependency" = "11:FALSE"
+                    "SourcePath" = "8:<VsdDialogDir>\\VsdAdminWelcomeDlg.wid"
+                        "Properties"
+                        {
+                            "BannerBitmap"
+                            {
+                            "Name" = "8:BannerBitmap"
+                            "DisplayName" = "8:#1001"
+                            "Description" = "8:#1101"
+                            "Type" = "3:8"
+                            "ContextData" = "8:Bitmap"
+                            "Attributes" = "3:4"
+                            "Setting" = "3:1"
+                            "UsePlugInResources" = "11:TRUE"
+                            }
+                            "CopyrightWarning"
+                            {
+                            "Name" = "8:CopyrightWarning"
+                            "DisplayName" = "8:#1002"
+                            "Description" = "8:#1102"
+                            "Type" = "3:3"
+                            "ContextData" = "8:"
+                            "Attributes" = "3:0"
+                            "Setting" = "3:1"
+                            "Value" = "8:#1202"
+                            "DefaultValue" = "8:#1202"
+                            "UsePlugInResources" = "11:TRUE"
+                            }
+                            "Welcome"
+                            {
+                            "Name" = "8:Welcome"
+                            "DisplayName" = "8:#1003"
+                            "Description" = "8:#1103"
+                            "Type" = "3:3"
+                            "ContextData" = "8:"
+                            "Attributes" = "3:0"
+                            "Setting" = "3:1"
+                            "Value" = "8:#1203"
+                            "DefaultValue" = "8:#1203"
+                            "UsePlugInResources" = "11:TRUE"
+                            }
+                        }
+                    }
+                    "{688940B3-5CA9-4162-8DEE-2993FA9D8CBC}:_E779EBD6A5ED429AACEB8F9872F3462B"
+                    {
+                    "Sequence" = "3:300"
+                    "DisplayName" = "8:Confirm Installation"
+                    "UseDynamicProperties" = "11:TRUE"
+                    "IsDependency" = "11:FALSE"
+                    "SourcePath" = "8:<VsdDialogDir>\\VsdAdminConfirmDlg.wid"
+                        "Properties"
+                        {
+                            "BannerBitmap"
+                            {
+                            "Name" = "8:BannerBitmap"
+                            "DisplayName" = "8:#1001"
+                            "Description" = "8:#1101"
+                            "Type" = "3:8"
+                            "ContextData" = "8:Bitmap"
+                            "Attributes" = "3:4"
+                            "Setting" = "3:1"
+                            "UsePlugInResources" = "11:TRUE"
+                            }
+                        }
+                    }
+                }
+            }
+            "{DF760B10-853B-4699-99F2-AFF7185B4A62}:_E91930972D774859B3F837E446B3F0F6"
+            {
+            "Name" = "8:#1900"
+            "Sequence" = "3:1"
+            "Attributes" = "3:1"
+                "Dialogs"
+                {
+                    "{688940B3-5CA9-4162-8DEE-2993FA9D8CBC}:_122E2280637D4C99A53DF980FC999924"
+                    {
+                    "Sequence" = "3:100"
+                    "DisplayName" = "8:Welcome"
+                    "UseDynamicProperties" = "11:TRUE"
+                    "IsDependency" = "11:FALSE"
+                    "SourcePath" = "8:<VsdDialogDir>\\VsdWelcomeDlg.wid"
+                        "Properties"
+                        {
+                            "BannerBitmap"
+                            {
+                            "Name" = "8:BannerBitmap"
+                            "DisplayName" = "8:#1001"
+                            "Description" = "8:#1101"
+                            "Type" = "3:8"
+                            "ContextData" = "8:Bitmap"
+                            "Attributes" = "3:4"
+                            "Setting" = "3:1"
+                            "UsePlugInResources" = "11:TRUE"
+                            }
+                            "CopyrightWarning"
+                            {
+                            "Name" = "8:CopyrightWarning"
+                            "DisplayName" = "8:#1002"
+                            "Description" = "8:#1102"
+                            "Type" = "3:3"
+                            "ContextData" = "8:"
+                            "Attributes" = "3:0"
+                            "Setting" = "3:1"
+                            "Value" = "8:#1202"
+                            "DefaultValue" = "8:#1202"
+                            "UsePlugInResources" = "11:TRUE"
+                            }
+                            "Welcome"
+                            {
+                            "Name" = "8:Welcome"
+                            "DisplayName" = "8:#1003"
+                            "Description" = "8:#1103"
+                            "Type" = "3:3"
+                            "ContextData" = "8:"
+                            "Attributes" = "3:0"
+                            "Setting" = "3:1"
+                            "Value" = "8:#1203"
+                            "DefaultValue" = "8:#1203"
+                            "UsePlugInResources" = "11:TRUE"
+                            }
+                        }
+                    }
+                    "{688940B3-5CA9-4162-8DEE-2993FA9D8CBC}:_CFDCB0C0297B4D9B9D3B1514ACC11E8F"
+                    {
+                    "Sequence" = "3:200"
+                    "DisplayName" = "8:Installation Folder"
+                    "UseDynamicProperties" = "11:TRUE"
+                    "IsDependency" = "11:FALSE"
+                    "SourcePath" = "8:<VsdDialogDir>\\VsdFolderDlg.wid"
+                        "Properties"
+                        {
+                            "BannerBitmap"
+                            {
+                            "Name" = "8:BannerBitmap"
+                            "DisplayName" = "8:#1001"
+                            "Description" = "8:#1101"
+                            "Type" = "3:8"
+                            "ContextData" = "8:Bitmap"
+                            "Attributes" = "3:4"
+                            "Setting" = "3:1"
+                            "UsePlugInResources" = "11:TRUE"
+                            }
+                            "InstallAllUsersVisible"
+                            {
+                            "Name" = "8:InstallAllUsersVisible"
+                            "DisplayName" = "8:#1059"
+                            "Description" = "8:#1159"
+                            "Type" = "3:5"
+                            "ContextData" = "8:1;True=1;False=0"
+                            "Attributes" = "3:0"
+                            "Setting" = "3:0"
+                            "Value" = "3:1"
+                            "DefaultValue" = "3:1"
+                            "UsePlugInResources" = "11:TRUE"
+                            }
+                        }
+                    }
+                    "{688940B3-5CA9-4162-8DEE-2993FA9D8CBC}:_E92EC2BD3D06434DB0CDDADB2DDB1250"
+                    {
+                    "Sequence" = "3:300"
+                    "DisplayName" = "8:Confirm Installation"
+                    "UseDynamicProperties" = "11:TRUE"
+                    "IsDependency" = "11:FALSE"
+                    "SourcePath" = "8:<VsdDialogDir>\\VsdConfirmDlg.wid"
+                        "Properties"
+                        {
+                            "BannerBitmap"
+                            {
+                            "Name" = "8:BannerBitmap"
+                            "DisplayName" = "8:#1001"
+                            "Description" = "8:#1101"
+                            "Type" = "3:8"
+                            "ContextData" = "8:Bitmap"
+                            "Attributes" = "3:4"
+                            "Setting" = "3:1"
+                            "UsePlugInResources" = "11:TRUE"
+                            }
+                        }
+                    }
+                }
+            }
+        }
+        "MergeModule"
+        {
+            "{CEE29DC0-9FBA-4B99-8D47-5BC643D9B626}:_E26F0CDAA61C437B9CC7EF502F84731E"
+            {
+            "UseDynamicProperties" = "11:TRUE"
+            "IsDependency" = "11:TRUE"
+            "SourcePath" = "8:Microsoft_VC100_DebugCRT_x86.msm"
+                "Properties"
+                {
+                }
+            "LanguageId" = "3:0"
+            "Exclude" = "11:FALSE"
+            "Folder" = "8:"
+            "Feature" = "8:"
+            "IsolateTo" = "8:"
+            }
+        }
+        "ProjectOutput"
+        {
+            "{5259A561-127C-4D43-A0A1-72F10C7B3BF8}:_129947045FE24C5AAEE6467547A6FBBB"
+            {
+            "SourcePath" = "8:..\\Win32\\Debug\\sigtool.exe"
+            "TargetName" = "8:"
+            "Tag" = "8:"
+            "Folder" = "8:_C751D6577C584B05A32BF01390F14B9F"
+            "Condition" = "8:"
+            "Transitive" = "11:FALSE"
+            "Vital" = "11:TRUE"
+            "ReadOnly" = "11:FALSE"
+            "Hidden" = "11:FALSE"
+            "System" = "11:FALSE"
+            "Permanent" = "11:FALSE"
+            "SharedLegacy" = "11:FALSE"
+            "PackageAs" = "3:1"
+            "Register" = "3:1"
+            "Exclude" = "11:FALSE"
+            "IsDependency" = "11:FALSE"
+            "IsolateTo" = "8:"
+            "ProjectOutputGroupRegister" = "3:1"
+            "OutputConfiguration" = "8:"
+            "OutputGroupCanonicalName" = "8:Built"
+            "OutputProjectGuid" = "8:{05957B93-39F9-45EC-87BD-86B7AF571557}"
+            "ShowKeyOutput" = "11:TRUE"
+                "ExcludeFilters"
+                {
+                }
+            }
+            "{5259A561-127C-4D43-A0A1-72F10C7B3BF8}:_29583B2B37A44A71864FFD88DFED2C8F"
+            {
+            "SourcePath" = "8:..\\Win32\\Debug\\libclamav.dll"
+            "TargetName" = "8:"
+            "Tag" = "8:"
+            "Folder" = "8:_C751D6577C584B05A32BF01390F14B9F"
+            "Condition" = "8:"
+            "Transitive" = "11:FALSE"
+            "Vital" = "11:TRUE"
+            "ReadOnly" = "11:FALSE"
+            "Hidden" = "11:FALSE"
+            "System" = "11:FALSE"
+            "Permanent" = "11:FALSE"
+            "SharedLegacy" = "11:FALSE"
+            "PackageAs" = "3:1"
+            "Register" = "3:1"
+            "Exclude" = "11:FALSE"
+            "IsDependency" = "11:FALSE"
+            "IsolateTo" = "8:"
+            "ProjectOutputGroupRegister" = "3:1"
+            "OutputConfiguration" = "8:"
+            "OutputGroupCanonicalName" = "8:Built"
+            "OutputProjectGuid" = "8:{09D341E9-7372-46E9-B0D7-CAAF77984190}"
+            "ShowKeyOutput" = "11:TRUE"
+                "ExcludeFilters"
+                {
+                }
+            }
+            "{5259A561-127C-4D43-A0A1-72F10C7B3BF8}:_32F4158C158142089DB13F5F29F91589"
+            {
+            "SourcePath" = "8:..\\Win32\\Debug\\clamscan.exe"
+            "TargetName" = "8:"
+            "Tag" = "8:"
+            "Folder" = "8:_C751D6577C584B05A32BF01390F14B9F"
+            "Condition" = "8:"
+            "Transitive" = "11:FALSE"
+            "Vital" = "11:TRUE"
+            "ReadOnly" = "11:FALSE"
+            "Hidden" = "11:FALSE"
+            "System" = "11:FALSE"
+            "Permanent" = "11:FALSE"
+            "SharedLegacy" = "11:FALSE"
+            "PackageAs" = "3:1"
+            "Register" = "3:1"
+            "Exclude" = "11:FALSE"
+            "IsDependency" = "11:FALSE"
+            "IsolateTo" = "8:"
+            "ProjectOutputGroupRegister" = "3:1"
+            "OutputConfiguration" = "8:"
+            "OutputGroupCanonicalName" = "8:Built"
+            "OutputProjectGuid" = "8:{F0D57765-2E9C-4E55-8E1D-037C0CF00FD3}"
+            "ShowKeyOutput" = "11:TRUE"
+                "ExcludeFilters"
+                {
+                }
+            }
+            "{5259A561-127C-4D43-A0A1-72F10C7B3BF8}:_4053CC7DC75C48E98893BCEA2D692E55"
+            {
+            "SourcePath" = "8:..\\Win32\\Debug\\libclamunrar_iface.dll"
+            "TargetName" = "8:"
+            "Tag" = "8:"
+            "Folder" = "8:_C751D6577C584B05A32BF01390F14B9F"
+            "Condition" = "8:"
+            "Transitive" = "11:FALSE"
+            "Vital" = "11:TRUE"
+            "ReadOnly" = "11:FALSE"
+            "Hidden" = "11:FALSE"
+            "System" = "11:FALSE"
+            "Permanent" = "11:FALSE"
+            "SharedLegacy" = "11:FALSE"
+            "PackageAs" = "3:1"
+            "Register" = "3:1"
+            "Exclude" = "11:FALSE"
+            "IsDependency" = "11:FALSE"
+            "IsolateTo" = "8:"
+            "ProjectOutputGroupRegister" = "3:1"
+            "OutputConfiguration" = "8:"
+            "OutputGroupCanonicalName" = "8:Built"
+            "OutputProjectGuid" = "8:{2E93DF6C-3C8A-4768-9539-12FB67417224}"
+            "ShowKeyOutput" = "11:TRUE"
+                "ExcludeFilters"
+                {
+                }
+            }
+            "{5259A561-127C-4D43-A0A1-72F10C7B3BF8}:_42222ACB125B4398B7BF9C030F7DF8FB"
+            {
+            "SourcePath" = "8:..\\Win32\\Debug\\freshclam.exe"
+            "TargetName" = "8:"
+            "Tag" = "8:"
+            "Folder" = "8:_C751D6577C584B05A32BF01390F14B9F"
+            "Condition" = "8:"
+            "Transitive" = "11:FALSE"
+            "Vital" = "11:TRUE"
+            "ReadOnly" = "11:FALSE"
+            "Hidden" = "11:FALSE"
+            "System" = "11:FALSE"
+            "Permanent" = "11:FALSE"
+            "SharedLegacy" = "11:FALSE"
+            "PackageAs" = "3:1"
+            "Register" = "3:1"
+            "Exclude" = "11:FALSE"
+            "IsDependency" = "11:FALSE"
+            "IsolateTo" = "8:"
+            "ProjectOutputGroupRegister" = "3:1"
+            "OutputConfiguration" = "8:"
+            "OutputGroupCanonicalName" = "8:Built"
+            "OutputProjectGuid" = "8:{C4015FC8-0417-4D8E-8CF9-FDA1BF37A6FE}"
+            "ShowKeyOutput" = "11:TRUE"
+                "ExcludeFilters"
+                {
+                }
+            }
+            "{5259A561-127C-4D43-A0A1-72F10C7B3BF8}:_64B5C4E9452F43349FB4D53DEE15C87D"
+            {
+            "SourcePath" = "8:..\\Win32\\Debug\\clambc.exe"
+            "TargetName" = "8:"
+            "Tag" = "8:"
+            "Folder" = "8:_C751D6577C584B05A32BF01390F14B9F"
+            "Condition" = "8:"
+            "Transitive" = "11:FALSE"
+            "Vital" = "11:TRUE"
+            "ReadOnly" = "11:FALSE"
+            "Hidden" = "11:FALSE"
+            "System" = "11:FALSE"
+            "Permanent" = "11:FALSE"
+            "SharedLegacy" = "11:FALSE"
+            "PackageAs" = "3:1"
+            "Register" = "3:1"
+            "Exclude" = "11:FALSE"
+            "IsDependency" = "11:FALSE"
+            "IsolateTo" = "8:"
+            "ProjectOutputGroupRegister" = "3:1"
+            "OutputConfiguration" = "8:"
+            "OutputGroupCanonicalName" = "8:Built"
+            "OutputProjectGuid" = "8:{30BC968B-C4F7-4598-A672-AC69375C9155}"
+            "ShowKeyOutput" = "11:TRUE"
+                "ExcludeFilters"
+                {
+                }
+            }
+            "{5259A561-127C-4D43-A0A1-72F10C7B3BF8}:_86FBE3D4BB5F42609082FB54D8079705"
+            {
+            "SourcePath" = "8:..\\Win32\\Debug\\clamdscan.exe"
+            "TargetName" = "8:"
+            "Tag" = "8:"
+            "Folder" = "8:_C751D6577C584B05A32BF01390F14B9F"
+            "Condition" = "8:"
+            "Transitive" = "11:FALSE"
+            "Vital" = "11:TRUE"
+            "ReadOnly" = "11:FALSE"
+            "Hidden" = "11:FALSE"
+            "System" = "11:FALSE"
+            "Permanent" = "11:FALSE"
+            "SharedLegacy" = "11:FALSE"
+            "PackageAs" = "3:1"
+            "Register" = "3:1"
+            "Exclude" = "11:FALSE"
+            "IsDependency" = "11:FALSE"
+            "IsolateTo" = "8:"
+            "ProjectOutputGroupRegister" = "3:1"
+            "OutputConfiguration" = "8:"
+            "OutputGroupCanonicalName" = "8:Built"
+            "OutputProjectGuid" = "8:{094B13E4-321B-479B-919F-FB84A0F0DA1F}"
+            "ShowKeyOutput" = "11:TRUE"
+                "ExcludeFilters"
+                {
+                }
+            }
+            "{5259A561-127C-4D43-A0A1-72F10C7B3BF8}:_AA48472048A74261A786515933650C63"
+            {
+            "SourcePath" = "8:..\\Win32\\Debug\\clamconf.exe"
+            "TargetName" = "8:"
+            "Tag" = "8:"
+            "Folder" = "8:_C751D6577C584B05A32BF01390F14B9F"
+            "Condition" = "8:"
+            "Transitive" = "11:FALSE"
+            "Vital" = "11:TRUE"
+            "ReadOnly" = "11:FALSE"
+            "Hidden" = "11:FALSE"
+            "System" = "11:FALSE"
+            "Permanent" = "11:FALSE"
+            "SharedLegacy" = "11:FALSE"
+            "PackageAs" = "3:1"
+            "Register" = "3:1"
+            "Exclude" = "11:FALSE"
+            "IsDependency" = "11:FALSE"
+            "IsolateTo" = "8:"
+            "ProjectOutputGroupRegister" = "3:1"
+            "OutputConfiguration" = "8:"
+            "OutputGroupCanonicalName" = "8:Built"
+            "OutputProjectGuid" = "8:{390D68E1-5228-40A8-9BE4-DD19026001B7}"
+            "ShowKeyOutput" = "11:TRUE"
+                "ExcludeFilters"
+                {
+                }
+            }
+            "{5259A561-127C-4D43-A0A1-72F10C7B3BF8}:_C3F868E2F86F4F22914EBB33174331CF"
+            {
+            "SourcePath" = "8:..\\Win32\\Debug\\clamd.exe"
+            "TargetName" = "8:"
+            "Tag" = "8:"
+            "Folder" = "8:_C751D6577C584B05A32BF01390F14B9F"
+            "Condition" = "8:"
+            "Transitive" = "11:FALSE"
+            "Vital" = "11:TRUE"
+            "ReadOnly" = "11:FALSE"
+            "Hidden" = "11:FALSE"
+            "System" = "11:FALSE"
+            "Permanent" = "11:FALSE"
+            "SharedLegacy" = "11:FALSE"
+            "PackageAs" = "3:1"
+            "Register" = "3:1"
+            "Exclude" = "11:FALSE"
+            "IsDependency" = "11:FALSE"
+            "IsolateTo" = "8:"
+            "ProjectOutputGroupRegister" = "3:1"
+            "OutputConfiguration" = "8:"
+            "OutputGroupCanonicalName" = "8:Built"
+            "OutputProjectGuid" = "8:{128DA45B-0628-42BB-BA90-8F836CA7FF25}"
+            "ShowKeyOutput" = "11:TRUE"
+                "ExcludeFilters"
+                {
+                }
+            }
+            "{5259A561-127C-4D43-A0A1-72F10C7B3BF8}:_E6AAF8DB843A4CDCBD12F62B44F0D947"
+            {
+            "SourcePath" = "8:..\\Win32\\Debug\\libclamunrar.dll"
+            "TargetName" = "8:"
+            "Tag" = "8:"
+            "Folder" = "8:_C751D6577C584B05A32BF01390F14B9F"
+            "Condition" = "8:"
+            "Transitive" = "11:FALSE"
+            "Vital" = "11:TRUE"
+            "ReadOnly" = "11:FALSE"
+            "Hidden" = "11:FALSE"
+            "System" = "11:FALSE"
+            "Permanent" = "11:FALSE"
+            "SharedLegacy" = "11:FALSE"
+            "PackageAs" = "3:1"
+            "Register" = "3:1"
+            "Exclude" = "11:FALSE"
+            "IsDependency" = "11:FALSE"
+            "IsolateTo" = "8:"
+            "ProjectOutputGroupRegister" = "3:1"
+            "OutputConfiguration" = "8:"
+            "OutputGroupCanonicalName" = "8:Built"
+            "OutputProjectGuid" = "8:{B1406D09-59CE-4EEA-9F08-FECCF3A7A4A7}"
+            "ShowKeyOutput" = "11:TRUE"
+                "ExcludeFilters"
+                {
+                }
+            }
+        }
+    }
+}