--- conflicted
+++ resolved
@@ -145,44 +145,6 @@
 #define CL_DB_YARA_ONLY         0x200000
 
 /* recommended db settings */
-<<<<<<< HEAD
-#define CL_DB_STDOPT	    (CL_DB_PHISHING | CL_DB_PHISHING_URLS | CL_DB_BYTECODE)
-
-/* scan options */
-#define CL_SCAN_RAW			0x0
-#define CL_SCAN_ARCHIVE			0x1
-#define CL_SCAN_MAIL			0x2
-#define CL_SCAN_OLE2			0x4
-#define CL_SCAN_BLOCKENCRYPTED		0x8
-#define CL_SCAN_HTML			0x10
-#define CL_SCAN_PE			0x20
-#define CL_SCAN_BLOCKBROKEN		0x40
-#define CL_SCAN_MAILURL			0x80 /* ignored */
-#define CL_SCAN_BLOCKMAX		0x100
-#define CL_SCAN_ALGORITHMIC		0x200
-#define CL_SCAN_PHISHING_BLOCKSSL	0x800 /* ssl mismatches, not ssl by itself*/
-#define CL_SCAN_PHISHING_BLOCKCLOAK	0x1000
-#define CL_SCAN_ELF			0x2000
-#define CL_SCAN_PDF			0x4000
-#define CL_SCAN_STRUCTURED		0x8000
-#define CL_SCAN_STRUCTURED_SSN_NORMAL	0x10000
-#define CL_SCAN_STRUCTURED_SSN_STRIPPED	0x20000
-#define CL_SCAN_PARTIAL_MESSAGE         0x40000
-#define CL_SCAN_HEURISTIC_PRECEDENCE    0x80000
-#define CL_SCAN_BLOCKMACROS		0x100000
-#define CL_SCAN_ALLMATCHES		0x200000
-#define CL_SCAN_SWF			0x400000
-#define CL_SCAN_PARTITION_INTXN         0x800000
-#define CL_SCAN_XMLDOCS                 0x1000000
-#define CL_SCAN_HWP3                    0x2000000
-#define CL_SCAN_FILE_PROPERTIES         0x10000000
-#define CL_SCAN_STRUCTURED_CC_ONLY      0x20000000
-#define CL_SCAN_PERFORMANCE_INFO        0x40000000 /* collect performance timings */
-#define CL_SCAN_INTERNAL_COLLECT_SHA    0x80000000 /* Enables hash output in sha-collect builds - for internal use only */
-
-/* recommended scan settings */
-#define CL_SCAN_STDOPT		(CL_SCAN_ARCHIVE | CL_SCAN_MAIL | CL_SCAN_OLE2 | CL_SCAN_PDF | CL_SCAN_HTML | CL_SCAN_PE | CL_SCAN_ALGORITHMIC | CL_SCAN_ELF | CL_SCAN_SWF | CL_SCAN_XMLDOCS | CL_SCAN_HWP3)
-=======
 #define CL_DB_STDOPT (CL_DB_PHISHING | CL_DB_PHISHING_URLS | CL_DB_BYTECODE)
 
 /*** scan options ***/
@@ -213,17 +175,18 @@
 #define CL_SCAN_PARSE_PE                            0x200
 
 /* heuristic alerting options */
-#define CL_SCAN_HEURISTIC_BROKEN                    0x2   /* alert on broken PE and broken ELF files */
-#define CL_SCAN_HEURISTIC_EXCEEDS_MAX               0x4   /* alert when files exceed scan limits (filesize, max scansize, or max recursion depth) */
-#define CL_SCAN_HEURISTIC_PHISHING_SSL_MISMATCH     0x8   /* alert on SSL mismatches */
-#define CL_SCAN_HEURISTIC_PHISHING_CLOAK            0x10  /* alert on cloaked URLs in emails */
-#define CL_SCAN_HEURISTIC_MACROS                    0x20  /* alert on OLE2 files containing macros */
-#define CL_SCAN_HEURISTIC_ENCRYPTED_ARCHIVE         0x40  /* alert if archive is encrypted (rar, zip, etc) */
-#define CL_SCAN_HEURISTIC_ENCRYPTED_DOC             0x80  /* alert if a document is encrypted (pdf, docx, etc) */
-#define CL_SCAN_HEURISTIC_PARTITION_INTXN           0x100 /* alert if partition table size doesn't make sense */
-#define CL_SCAN_HEURISTIC_STRUCTURED                0x200 /* data loss prevention options, i.e. alert when detecting personal information */
-#define CL_SCAN_HEURISTIC_STRUCTURED_SSN_NORMAL     0x400 /* alert when detecting social security numbers */
-#define CL_SCAN_HEURISTIC_STRUCTURED_SSN_STRIPPED   0x800 /* alert when detecting stripped social security numbers */
+#define CL_SCAN_HEURISTIC_BROKEN                    0x2    /* alert on broken PE and broken ELF files */
+#define CL_SCAN_HEURISTIC_EXCEEDS_MAX               0x4    /* alert when files exceed scan limits (filesize, max scansize, or max recursion depth) */
+#define CL_SCAN_HEURISTIC_PHISHING_SSL_MISMATCH     0x8    /* alert on SSL mismatches */
+#define CL_SCAN_HEURISTIC_PHISHING_CLOAK            0x10   /* alert on cloaked URLs in emails */
+#define CL_SCAN_HEURISTIC_MACROS                    0x20   /* alert on OLE2 files containing macros */
+#define CL_SCAN_HEURISTIC_ENCRYPTED_ARCHIVE         0x40   /* alert if archive is encrypted (rar, zip, etc) */
+#define CL_SCAN_HEURISTIC_ENCRYPTED_DOC             0x80   /* alert if a document is encrypted (pdf, docx, etc) */
+#define CL_SCAN_HEURISTIC_PARTITION_INTXN           0x100  /* alert if partition table size doesn't make sense */
+#define CL_SCAN_HEURISTIC_STRUCTURED                0x200  /* data loss prevention options, i.e. alert when detecting personal information */
+#define CL_SCAN_HEURISTIC_STRUCTURED_SSN_NORMAL     0x400  /* alert when detecting social security numbers */
+#define CL_SCAN_HEURISTIC_STRUCTURED_SSN_STRIPPED   0x800  /* alert when detecting stripped social security numbers */
+#define CL_SCAN_HEURISTIC_STRUCTURED_CC             0x1000 /* alert when detecting credit card numbers */
 
 /* mail scanning options */
 #define CL_SCAN_MAIL_PARTIAL_MESSAGE                0x1
@@ -231,7 +194,6 @@
 /* dev options */
 #define CL_SCAN_DEV_COLLECT_SHA                     0x1 /* Enables hash output in sha-collect builds - for internal use only */
 #define CL_SCAN_DEV_COLLECT_PERFORMANCE_INFO        0x2 /* collect performance timings */
->>>>>>> 5ba88cab
 
 /* cl_countsigs options */
 #define CL_COUNTSIGS_OFFICIAL	    0x1
