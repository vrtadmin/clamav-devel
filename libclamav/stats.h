#if !defined(_LIBCLAMAV_STATS_H)
#define _LIBCLAMAV_STATS_H

<<<<<<< HEAD
#define STATS_HOST "stats.clamav.dev" /* Change this before release! */
#define STATS_PORT "80"

void clamav_stats_add_sample(const char *virname, const unsigned char *md5, uint64_t size, cli_intel_sample_type_t type, void *cbdata);
=======
void clamav_stats_add_sample(const char *virname, const unsigned char *md5, size_t size, cli_intel_sample_type_t type, void *cbdata);
>>>>>>> e60d56b8
void clamav_stats_submit(struct cl_engine *engine, void *cbdata);
void clamav_stats_flush(struct cl_engine *engine, void *cbdata);
void clamav_stats_remove_sample(const char *virname, const unsigned char *md5, size_t size, cli_intel_sample_type_t type, void *cbdata);
void clamav_stats_decrement_count(const char *virname, const unsigned char *md5, size_t size, cli_intel_sample_type_t type, void *cbdata);
size_t clamav_stats_get_num(void *cbdata);
size_t clamav_stats_get_size(void *cbdata);
char *clamav_stats_get_hostid(void *cbdata);

#endif<|MERGE_RESOLUTION|>--- conflicted
+++ resolved
@@ -1,14 +1,10 @@
 #if !defined(_LIBCLAMAV_STATS_H)
 #define _LIBCLAMAV_STATS_H
 
-<<<<<<< HEAD
 #define STATS_HOST "stats.clamav.dev" /* Change this before release! */
 #define STATS_PORT "80"
 
-void clamav_stats_add_sample(const char *virname, const unsigned char *md5, uint64_t size, cli_intel_sample_type_t type, void *cbdata);
-=======
 void clamav_stats_add_sample(const char *virname, const unsigned char *md5, size_t size, cli_intel_sample_type_t type, void *cbdata);
->>>>>>> e60d56b8
 void clamav_stats_submit(struct cl_engine *engine, void *cbdata);
 void clamav_stats_flush(struct cl_engine *engine, void *cbdata);
 void clamav_stats_remove_sample(const char *virname, const unsigned char *md5, size_t size, cli_intel_sample_type_t type, void *cbdata);
