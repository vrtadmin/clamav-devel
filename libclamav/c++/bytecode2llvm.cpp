/*
 *  JIT compile ClamAV bytecode.
 *
 *  Copyright (C) 2009-2010 Sourcefire, Inc.
 *
 *  Authors: Török Edvin
 *
 *  This program is free software; you can redistribute it and/or modify
 *  it under the terms of the GNU General Public License version 2 as
 *  published by the Free Software Foundation.
 *
 *  This program is distributed in the hope that it will be useful,
 *  but WITHOUT ANY WARRANTY; without even the implied warranty of
 *  MERCHANTABILITY or FITNESS FOR A PARTICULAR PURPOSE.  See the
 *  GNU General Public License for more details.
 *
 *  You should have received a copy of the GNU General Public License
 *  along with this program; if not, write to the Free Software
 *  Foundation, Inc., 51 Franklin Street, Fifth Floor, Boston,
 *  MA 02110-1301, USA.
 */
#define DEBUG_TYPE "clamavjit"
#include <pthread.h>
#ifndef _WIN32
#include <sys/time.h>
#endif
#include "ClamBCModule.h"
#include "ClamBCDiagnostics.h"
#include "llvm/Analysis/DebugInfo.h"
#include "llvm/ADT/DenseMap.h"
#include "llvm/ADT/BitVector.h"
#include "llvm/ADT/PostOrderIterator.h"
#include "llvm/ADT/StringMap.h"
#include "llvm/ADT/StringSwitch.h"
#include "llvm/ADT/Triple.h"
#include "llvm/ADT/SmallSet.h"
#include "llvm/ADT/SmallVector.h"
#include "llvm/Analysis/LoopInfo.h"
#include "llvm/Analysis/ScalarEvolution.h"
#include "llvm/Analysis/Verifier.h"
#include "llvm/AutoUpgrade.h"
#include "llvm/CallingConv.h"
#include "llvm/DerivedTypes.h"
#include "llvm/Function.h"
#include "llvm/ExecutionEngine/ExecutionEngine.h"
#include "llvm/ExecutionEngine/JIT.h"
#include "llvm/ExecutionEngine/JITEventListener.h"
#include "llvm/LLVMContext.h"
#include "llvm/Intrinsics.h"
#include "llvm/Module.h"
#include "llvm/PassManager.h"
#include "llvm/Support/Compiler.h"
#include "llvm/Support/Debug.h"
#include "llvm/Support/CommandLine.h"
#include "llvm/Support/ErrorHandling.h"
#include "llvm/Support/ManagedStatic.h"
#include "llvm/Support/MemoryBuffer.h"
#include "llvm/Support/raw_ostream.h"
#include "llvm/Support/SourceMgr.h"
#include "llvm/Support/IRBuilder.h"
#include "llvm/Support/PrettyStackTrace.h"
#include "llvm/System/DataTypes.h"
#include "llvm/System/Host.h"
#include "llvm/System/Memory.h"
#include "llvm/System/Mutex.h"
#include "llvm/System/Signals.h"
#include "llvm/Support/Timer.h"
#include "llvm/System/Threading.h"
#include "llvm/Target/TargetSelect.h"
#include "llvm/Target/TargetData.h"
#include "llvm/Target/TargetOptions.h"
#include "llvm/Support/TargetFolder.h"
#include "llvm/Transforms/Scalar.h"
#include "llvm/Transforms/IPO.h"
#include "llvm/Transforms/Utils/BasicBlockUtils.h"
#include "llvm/System/ThreadLocal.h"
#include <cstdlib>
#include <csetjmp>
#include <new>
#include <cerrno>
#include <string>

//#define TIMING
#undef TIMING

#include "llvm/Config/config.h"
#if !ENABLE_THREADS
#error "Thread support was explicitly disabled. Cannot continue"
#endif

#ifdef _GLIBCXX_PARALLEL
#error "libstdc++ parallel mode is not supported for ClamAV. Please remove -D_GLIBCXX_PARALLEL from CXXFLAGS!"
#endif

#ifdef HAVE_CONFIG_H
#undef PACKAGE_BUGREPORT
#undef PACKAGE_NAME
#undef PACKAGE_STRING
#undef PACKAGE_TARNAME
#undef PACKAGE_VERSION
#undef PACKAGE_URL
#include "clamav-config.h"
#endif
#include "dconf.h"
#include "clamav.h"
#include "clambc.h"
#include "bytecode.h"
#include "bytecode_priv.h"
#include "type_desc.h"
extern "C" {
#include "md5.h"
}

#define MODULE "libclamav JIT: "

extern "C" unsigned int cli_rndnum(unsigned int max);
using namespace llvm;
typedef DenseMap<const struct cli_bc_func*, void*> FunctionMapTy;
struct cli_bcengine {
    ExecutionEngine *EE;
    JITEventListener *Listener;
    LLVMContext Context;
    FunctionMapTy compiledFunctions;
    union {
	unsigned char b[16];
	void* align;/* just to align field to ptr */
    } guard;
};

extern "C" uint8_t cli_debug_flag;
namespace {

#ifdef LLVM28
#define llvm_report_error(x) report_fatal_error(x)
#define llvm_install_error_handler(x) install_fatal_error_handler(x)
#define DwarfExceptionHandling JITExceptionHandling
#define SetCurrentDebugLocation(x) SetCurrentDebugLocation(DebugLoc::getFromDILocation(x))
#endif

static sys::ThreadLocal<const jmp_buf> ExceptionReturn;

static void UpgradeCall(CallInst *&C, Function *Intr)
{
    Function *New;
    if (!UpgradeIntrinsicFunction(Intr, New) || New == Intr)
	return;
    UpgradeIntrinsicCall(C, New);
}

void do_shutdown() {
    llvm_shutdown();
}

static void NORETURN jit_exception_handler(void)
{
    longjmp(*(jmp_buf*)(ExceptionReturn.get()), 1);
}

static void NORETURN jit_ssp_handler(void)
{
    errs() << "Bytecode JIT: *** stack smashing detected, bytecode aborted\n";
    jit_exception_handler();
}

void llvm_error_handler(void *user_data, const std::string &reason)
{
    // Output it to stderr, it might exceed the 1k/4k limit of cli_errmsg
    errs() << MODULE << reason;
    jit_exception_handler();
}

// Since libgcc is not available on all compilers (for example on win32),
// just define what these functions should do, the compiler will forward to
// the appropriate libcall if needed.
static int64_t rtlib_sdiv_i64(int64_t a, int64_t b)
{
    return a/b;
}

static uint64_t rtlib_udiv_i64(uint64_t a, uint64_t b)
{
    return a/b;
}

static int64_t rtlib_srem_i64(int64_t a, int64_t b)
{
    return a%b;
}

static uint64_t rtlib_urem_i64(uint64_t a, uint64_t b)
{
    return a%b;
}

static int64_t rtlib_mul_i64(uint64_t a, uint64_t b)
{
    return a*b;
}

static int64_t rtlib_shl_i64(int64_t a, int32_t b)
{
    return a << b;
}

static int64_t rtlib_srl_i64(int64_t a, int32_t b)
{
    return (uint64_t)a >> b;
}
/* Implementation independent sign-extended signed right shift */
#ifdef HAVE_SAR
#define CLI_SRS(n,s) ((n)>>(s))
#else
#define CLI_SRS(n,s) ((((n)>>(s)) ^ (1<<(sizeof(n)*8-1-s))) - (1<<(sizeof(n)*8-1-s)))
#endif
static int64_t rtlib_sra_i64(int64_t a, int32_t b)
{
    return CLI_SRS(a, b);//CLI_./..
}

static void rtlib_bzero(void *s, size_t n)
{
    memset(s, 0, n);
}

// Resolve integer libcalls, but nothing else.
static void* noUnknownFunctions(const std::string& name) {
    void *addr =
	StringSwitch<void*>(name)
	.Case("__divdi3", (void*)(intptr_t)rtlib_sdiv_i64)
	.Case("__udivdi3", (void*)(intptr_t)rtlib_udiv_i64)
	.Case("__moddi3", (void*)(intptr_t)rtlib_srem_i64)
	.Case("__umoddi3", (void*)(intptr_t)rtlib_urem_i64)
	.Case("__muldi3", (void*)(intptr_t)rtlib_mul_i64)
	.Case("__ashrdi3", (void*)(intptr_t)rtlib_sra_i64)
	.Case("__ashldi3", (void*)(intptr_t)rtlib_shl_i64)
	.Case("__lshrdi3", (void*)(intptr_t)rtlib_srl_i64)
	.Case("__bzero", (void*)(intptr_t)rtlib_bzero)
	.Case("memmove", (void*)(intptr_t)memmove)
	.Case("memcpy", (void*)(intptr_t)memcpy)
	.Case("memset", (void*)(intptr_t)memset)
	.Case("abort", (void*)(intptr_t)jit_exception_handler)
	.Default(0);
    if (addr)
	return addr;

    std::string reason((Twine("Attempt to call external function ")+name).str());
    llvm_error_handler(0, reason);
    return 0;
}

class NotifyListener : public JITEventListener {
public:
    virtual void NotifyFunctionEmitted(const Function &F,
				       void *Code, size_t Size,
				       const EmittedFunctionDetails &Details)
    {
	if (!cli_debug_flag)
	    return;
	errs() << "bytecode JIT: emitted function " << F.getName() << 
	    " of " << Size << " bytes at 0x";
	errs().write_hex((uintptr_t)Code);
	errs() << "\n";
    }
};

class TimerWrapper {
private:
    Timer *t;
public:
    TimerWrapper(const std::string &name) {
	t = 0;
#ifdef TIMING
	t = new Timer(name);
#endif
    }
    ~TimerWrapper()
    {
	if (t)
	    delete t;
    }
    void startTimer()
    {
	if (t)
	    t->startTimer();
    }
    void stopTimer()
    {
	if (t)
	    t->stopTimer();
    }
};

class LLVMTypeMapper {
private:
    std::vector<PATypeHolder> TypeMap;
    LLVMContext &Context;
    unsigned numTypes;
    const Type *getStatic(uint16_t ty)
    {
	if (!ty)
	    return Type::getVoidTy(Context);
	if (ty <= 64)
	    return IntegerType::get(Context, ty);
	switch (ty) {
	    case 65:
		return PointerType::getUnqual(Type::getInt8Ty(Context));
	    case 66:
		return PointerType::getUnqual(Type::getInt16Ty(Context));
	    case 67:
		return PointerType::getUnqual(Type::getInt32Ty(Context));
	    case 68:
		return PointerType::getUnqual(Type::getInt64Ty(Context));
	}
	llvm_unreachable("getStatic");
    }
public:
    TimerWrapper pmTimer;
    TimerWrapper irgenTimer;

    LLVMTypeMapper(LLVMContext &Context, const struct cli_bc_type *types,
		   unsigned count, const Type *Hidden=0) : Context(Context), numTypes(count),
    pmTimer("Function passes"),irgenTimer("IR generation")
    {
	TypeMap.reserve(count);
	// During recursive type construction pointers to Type* may be
	// invalidated, so we must use a TypeHolder to an Opaque type as a
	// start.
	for (unsigned i=0;i<count;i++) {
	    TypeMap.push_back(OpaqueType::get(Context));
	}
	std::vector<const Type*> Elts;
	for (unsigned i=0;i<count;i++) {
	    const struct cli_bc_type *type = &types[i];
	    Elts.clear();
	    unsigned n = type->kind == DArrayType ? 1 : type->numElements;
	    for (unsigned j=0;j<n;j++) {
		Elts.push_back(get(type->containedTypes[j]));
	    }
	    const Type *Ty;
	    switch (type->kind) {
		case DFunctionType:
		{
		    assert(Elts.size() > 0 && "Function with no return type?");
		    const Type *RetTy = Elts[0];
		    if (Hidden)
			Elts[0] = Hidden;
		    else
			Elts.erase(Elts.begin());
		    Ty = FunctionType::get(RetTy, Elts, false);
		    break;
		}
		case DPointerType:
		    if (!PointerType::isValidElementType(Elts[0]))
			Ty = PointerType::getUnqual(Type::getInt8Ty(Context));
		    else
			Ty = PointerType::getUnqual(Elts[0]);
		    break;
		case DStructType:
		    Ty = StructType::get(Context, Elts);
		    break;
		case DPackedStructType:
		    Ty = StructType::get(Context, Elts, true);
		    break;
		case DArrayType:
		    Ty = ArrayType::get(Elts[0], type->numElements);
		    break;
		default:
		    llvm_unreachable("type->kind");
	    }
	    // Make the opaque type a concrete type, doing recursive type
	    // unification if needed.
	    cast<OpaqueType>(TypeMap[i].get())->refineAbstractTypeTo(Ty);
	}
    }

    const Type *get(uint16_t ty)
    {
	ty &= 0x7fff;
	if (ty < 69)
	    return getStatic(ty);
	ty -= 69;
	assert(ty < numTypes && "TypeID out of range");
	return TypeMap[ty].get();
    }
};

struct CommonFunctions {
    Function *FHandler;
    Function *FMemset;
    Function *FMemmove;
    Function *FMemcpy;
    Function *FRealmemset;
    Function *FRealMemmove;
    Function *FRealmemcmp;
    Function *FRealmemcpy;
    Function *FBSwap16;
    Function *FBSwap32;
    Function *FBSwap64;
};

// loops with tripcounts higher than this need timeout check
static const unsigned LoopThreshold = 1000;

// after every N API calls we need timeout check
static const unsigned ApiThreshold = 100;

class RuntimeLimits : public FunctionPass {
    typedef SmallVector<std::pair<const BasicBlock*, const BasicBlock*>, 16>
	BBPairVectorTy;
    typedef SmallSet<BasicBlock*, 16> BBSetTy;
    typedef DenseMap<const BasicBlock*, unsigned> BBMapTy;
    bool loopNeedsTimeoutCheck(ScalarEvolution &SE, const Loop *L, BBMapTy &Map) {
	// This BB is a loop header, if trip count is small enough
	// no timeout checks are needed here.
	const SCEV *S = SE.getMaxBackedgeTakenCount(L);
	if (isa<SCEVCouldNotCompute>(S))
	    return true;
	DEBUG(errs() << "Found loop trip count" << *S << "\n");
	ConstantRange CR = SE.getUnsignedRange(S);
	uint64_t max = CR.getUnsignedMax().getLimitedValue();
	DEBUG(errs() << "Found max trip count " << max << "\n");
	if (max > LoopThreshold)
	    return true;
	unsigned apicalls = 0;
	for (Loop::block_iterator J=L->block_begin(),JE=L->block_end();
	     J != JE; ++J) {
	    apicalls += Map[*J];
	}
	apicalls *= max;
	if (apicalls > ApiThreshold) {
	    DEBUG(errs() << "apicall threshold exceeded: " << apicalls << "\n");
	    return true;
	}
	Map[L->getHeader()] = apicalls;
	return false;
    }

public:
    static char ID;
    RuntimeLimits() : FunctionPass(&ID) {}


    virtual bool runOnFunction(Function &F) {
	BBSetTy BackedgeTargets;
	if (!F.isDeclaration()) {
	    // Get the common backedge targets.
	    // Note that we don't rely on LoopInfo here, since
	    // it is possible to construct a CFG that doesn't have natural loops,
	    // yet it does have backedges, and thus can lead to unbounded/high
	    // execution time.
	    BBPairVectorTy V;
	    FindFunctionBackedges(F, V);
	    for (BBPairVectorTy::iterator I=V.begin(),E=V.end();I != E; ++I) {
		BackedgeTargets.insert(const_cast<BasicBlock*>(I->second));
	    }
	}
	BBSetTy  needsTimeoutCheck;
	BBMapTy BBMap;
	DominatorTree &DT = getAnalysis<DominatorTree>();
	for (Function::iterator I=F.begin(),E=F.end(); I != E; ++I) {
	    BasicBlock *BB = &*I;
	    unsigned apicalls = 0;
	    for (BasicBlock::const_iterator J=BB->begin(),JE=BB->end();
		 J != JE; ++J) {
		if (const CallInst *CI = dyn_cast<CallInst>(J)) {
		    Function *F = CI->getCalledFunction();
		    if (!F || F->isDeclaration())
			apicalls++;
		}
	    }
	    if (apicalls > ApiThreshold) {
		DEBUG(errs() << "apicall threshold exceeded: " << apicalls << "\n");
		needsTimeoutCheck.insert(BB);
		apicalls = 0;
	    }
	    BBMap[BB] = apicalls;
	}
	if (!BackedgeTargets.empty()) {
	    LoopInfo &LI = getAnalysis<LoopInfo>();
	    ScalarEvolution &SE = getAnalysis<ScalarEvolution>();

	    // Now check whether any of these backedge targets are part of a loop
	    // with a small constant trip count
	    for (BBSetTy::iterator I=BackedgeTargets.begin(),E=BackedgeTargets.end();
		 I != E; ++I) {
		const Loop *L = LI.getLoopFor(*I);
		if (L && L->getHeader() == *I &&
		    !loopNeedsTimeoutCheck(SE, L, BBMap))
		    continue;
		needsTimeoutCheck.insert(*I);
		BBMap[*I] = 0;
	    }
	}
	// Estimate number of apicalls by walking dominator-tree bottom-up.
	// BBs that have timeout checks are considered to have 0 APIcalls
	// (since we already checked for timeout).
	for (po_iterator<DomTreeNode*> I = po_begin(DT.getRootNode()),
	     E = po_end(DT.getRootNode()); I != E; ++I) {
	    if (needsTimeoutCheck.count(I->getBlock()))
		continue;
	    unsigned apicalls = BBMap[I->getBlock()];
	    for (DomTreeNode::iterator J=I->begin(),JE=I->end();
		 J != JE; ++J) {
		apicalls += BBMap[(*J)->getBlock()];
	    }
	    if (apicalls > ApiThreshold) {
		needsTimeoutCheck.insert(I->getBlock());
		apicalls = 0;
	    }
	    BBMap[I->getBlock()] = apicalls;
	}
	if (needsTimeoutCheck.empty())
	    return false;
	DEBUG(errs() << "needs timeoutcheck:\n");
	std::vector<const Type*>args;
	FunctionType* abrtTy = FunctionType::get(
	    Type::getVoidTy(F.getContext()),args,false);
	Constant *func_abort =
	    F.getParent()->getOrInsertFunction("abort", abrtTy);
	BasicBlock *AbrtBB = BasicBlock::Create(F.getContext(), "", &F);
        CallInst* AbrtC = CallInst::Create(func_abort, "", AbrtBB);
        AbrtC->setCallingConv(CallingConv::C);
        AbrtC->setTailCall(true);
        AbrtC->setDoesNotReturn(true);
        AbrtC->setDoesNotThrow(true);
        new UnreachableInst(F.getContext(), AbrtBB);
	IRBuilder<false> Builder(F.getContext());
	Function *LSBarrier = Intrinsic::getDeclaration(F.getParent(),
							Intrinsic::memory_barrier);
	Value *Flag = F.arg_begin();
	Value *MBArgs[] = {
	    ConstantInt::getFalse(F.getContext()),
	    ConstantInt::getFalse(F.getContext()),
	    ConstantInt::getTrue(F.getContext()),
	    ConstantInt::getFalse(F.getContext()),
	    ConstantInt::getFalse(F.getContext())
	};
	verifyFunction(F);
	BasicBlock *BB = &F.getEntryBlock();
	Builder.SetInsertPoint(BB, BB->getTerminator());
	Flag = Builder.CreatePointerCast(Flag, PointerType::getUnqual(
		Type::getInt1Ty(F.getContext())));
	for (BBSetTy::iterator I=needsTimeoutCheck.begin(),
	     E=needsTimeoutCheck.end(); I != E; ++I) {
	    BasicBlock *BB = *I;
	    Builder.SetInsertPoint(BB, BB->getTerminator());
	    // store-load barrier: will be a no-op on x86 but not other arches
	    Builder.CreateCall(LSBarrier, MBArgs, MBArgs+5);
	    // Load Flag that tells us we timed out (first byte in bc_ctx)
	    Value *Cond = Builder.CreateLoad(Flag, true);
	    BasicBlock *newBB = SplitBlock(BB, BB->getTerminator(), this);
	    TerminatorInst *TI = BB->getTerminator();
	    BranchInst::Create(AbrtBB, newBB, Cond, TI);
	    TI->eraseFromParent();
	    // Update dominator info
	    DomTreeNode *N = DT.getNode(AbrtBB);
	    if (!N) {
		DT.addNewBlock(AbrtBB, BB);
	    } else {
		BasicBlock *DomBB = DT.findNearestCommonDominator(BB,
								  N->getIDom()->getBlock());
		DT.changeImmediateDominator(AbrtBB, DomBB);
	    }
	    DEBUG(errs() << *I << "\n");
	}
	//verifyFunction(F);
	return true;
    }

    virtual void getAnalysisUsage(AnalysisUsage &AU) const {
      AU.setPreservesAll();
      AU.addRequired<LoopInfo>();
      AU.addRequired<ScalarEvolution>();
      AU.addRequired<DominatorTree>();
    }
};
char RuntimeLimits::ID;

<<<<<<< HEAD
// SimplifyCFG, ADCE, etc. won't remove a br i1 false ... they turn it into
// select i1 false ... which instcombine would simplify but we don't run
// instcombine.
class BrSimplifier : public FunctionPass {
public:
    static char ID;
    BrSimplifier() : FunctionPass(&ID) {}

    virtual bool runOnFunction(Function &F) {
	bool Changed = false;
	for (Function::iterator I=F.begin(),E=F.end(); I != E; ++I) {
	    if (BranchInst *BI = dyn_cast<BranchInst>(I->getTerminator())) {
		if (BI->isUnconditional())
		    continue;
		Value *V = BI->getCondition();
		if (ConstantInt *CI = dyn_cast<ConstantInt>(V)) {
		    BasicBlock *Other;
		    if (CI->isOne()) {
			BranchInst::Create(BI->getSuccessor(0), &*I);
			Other = BI->getSuccessor(1);
		    } else {
			BranchInst::Create(BI->getSuccessor(1), &*I);
			Other = BI->getSuccessor(0);
		    }
		    Other->removePredecessor(&*I);
		    BI->eraseFromParent();
		    Changed = true;
		}
	    }
	    for (BasicBlock::iterator J=I->begin(),JE=I->end();
		 J != JE;) {
		SelectInst *SI = dyn_cast<SelectInst>(J);
		++J;
		if (!SI)
		    continue;
		ConstantInt *CI = dyn_cast<ConstantInt>(SI->getCondition());
		if (!CI)
		    continue;
		if (CI->isOne())
		    SI->replaceAllUsesWith(SI->getTrueValue());
		else
		    SI->replaceAllUsesWith(SI->getFalseValue());
		SI->eraseFromParent();
		Changed = true;
	    }
	}

	return Changed;
    }
};
char BrSimplifier::ID;
/*
class SimpleGlobalDCE : public ModulePass {
    ExecutionEngine *EE;
public:
    static char ID;
    SimpleGlobalDCE(ExecutionEngine *EE) : ModulePass(&ID), EE(EE) {}

    virtual bool runOnModule(Module &M) {
	bool Changed = false;
	std::vector<GlobalValue*> toErase;
	for (Module::global_iterator I = M.global_begin(), E = M.global_end(); I != E; ++I) {
	    GlobalValue *GV = &*I;
	    if (GV->use_empty() && !EE->getPointerToGlobalIfAvailable(GV))
		toErase.push_back(GV);
	}
	for (std::vector<GlobalValue*>::iterator I=toErase.begin(), E=toErase.end();
	     I != E; ++I) {
	    (*I)->eraseFromParent();
	    Changed = true;
	}

	return Changed;
    }
};
char SimpleGlobalDCE::ID;
*/
class VISIBILITY_HIDDEN LLVMCodegen {
=======
class LLVMCodegen {
>>>>>>> 6ad0cd43
private:
    const struct cli_bc *bc;
    Module *M;
    LLVMContext &Context;
    ExecutionEngine *EE;
    FunctionPassManager &PM, &PMUnsigned;
    LLVMTypeMapper *TypeMap;

    Function **apiFuncs;
    LLVMTypeMapper &apiMap;
    FunctionMapTy &compiledFunctions;
    Twine BytecodeID;

    TargetFolder Folder;
    IRBuilder<false, TargetFolder> Builder;

    std::vector<Value*> globals;
    DenseMap<unsigned, unsigned> GVoffsetMap;
    DenseMap<unsigned, const Type*> GVtypeMap;
    Value **Values;
    unsigned numLocals;
    unsigned numArgs;
    std::vector<MDNode*> mdnodes;

    struct CommonFunctions *CF;

    Value *getOperand(const struct cli_bc_func *func, const Type *Ty, operand_t operand)
    {
	unsigned map[] = {0, 1, 2, 3, 3, 4, 4, 4, 4};
	if (operand < func->numValues)
	    return Values[operand];
	unsigned w = Ty->getPrimitiveSizeInBits();
	if (w > 1)
	    w = (w+7)/8;
	else
	    w = 0;
	return convertOperand(func, map[w], operand);
    }

    Value *convertOperand(const struct cli_bc_func *func, const Type *Ty, operand_t operand)
    {
	unsigned map[] = {0, 1, 2, 3, 3, 4, 4, 4, 4};
	if (operand < func->numArgs)
	    return Values[operand];
	if (operand < func->numValues) {
	    Value *V = Values[operand];
	    if (func->types[operand]&0x8000 && V->getType() == Ty) {
		return V;
	    }
	    V = Builder.CreateLoad(V);
	    if (V->getType() != Ty &&
		isa<PointerType>(V->getType()) &&
		isa<PointerType>(Ty))
		V = Builder.CreateBitCast(V, Ty);
	    if (V->getType() != Ty) {
		errs() << operand << " ";
		V->dump();
		Ty->dump();
		llvm_report_error("(libclamav) Type mismatch converting operand");
	    }
	    return V;
	}
	unsigned w = Ty->getPrimitiveSizeInBits();
	if (w > 1)
	    w = (w+7)/8;
	else
	    w = 0;
	return convertOperand(func, map[w], operand);
    }

    Value *convertOperand(const struct cli_bc_func *func,
			  const struct cli_bc_inst *inst,  operand_t operand)
    {
	return convertOperand(func, inst->interp_op%5, operand);
    }

    Value *convertOperand(const struct cli_bc_func *func,
			  unsigned w, operand_t operand) {
	if (operand < func->numArgs)
	    return Values[operand];
	if (operand < func->numValues) {
	    if (func->types[operand]&0x8000)
		return Values[operand];
	    return Builder.CreateLoad(Values[operand]);
	}

	if (operand & 0x80000000) {
	    operand &= 0x7fffffff;
	    assert(operand < globals.size() && "Global index out of range");
	    // Global
	    if (!operand)
		return ConstantPointerNull::get(PointerType::getUnqual(Type::getInt8Ty(Context)));
	    assert(globals[operand]);
	    if (GlobalVariable *GV = dyn_cast<GlobalVariable>(globals[operand])) {
		if (ConstantExpr *CE = dyn_cast<ConstantExpr>(GV->getInitializer())) {
		    return CE;
		}
		return GV;
	    }
	    return globals[operand];
	}
	// Constant
	operand -= func->numValues;
	// This was already validated by libclamav.
	assert(operand < func->numConstants && "Constant out of range");
	uint64_t *c = &func->constants[operand];
	uint64_t v;
	const Type *Ty;
	switch (w) {
	    case 0:
	    case 1:
		Ty = w ? Type::getInt8Ty(Context) :
		    Type::getInt1Ty(Context);
		v = *(uint8_t*)c;
		break;
	    case 2:
		Ty = Type::getInt16Ty(Context);
		v = *(uint16_t*)c;
		break;
	    case 3:
		Ty = Type::getInt32Ty(Context);
		v = *(uint32_t*)c;
		break;
	    case 4:
		Ty = Type::getInt64Ty(Context);
		v = *(uint64_t*)c;
		break;
	    default:
		llvm_unreachable("width");
	}
	return ConstantInt::get(Ty, v);
    }

    void Store(uint16_t dest, Value *V)
    {
	assert(dest >= numArgs && dest < numLocals+numArgs && "Instruction destination out of range");
	Builder.CreateStore(V, Values[dest]);
    }

    // Insert code that calls \arg CF->FHandler if \arg FailCond is true.
    void InsertVerify(Value *FailCond, BasicBlock *&Fail, Function *FHandler, 
		      Function *F) {
	if (!Fail) {
	    Fail = BasicBlock::Create(Context, "fail", F);
	    CallInst::Create(FHandler,"",Fail);
	    new UnreachableInst(Context, Fail);
	}
	BasicBlock *OkBB = BasicBlock::Create(Context, "", F);
	Builder.CreateCondBr(FailCond, Fail, OkBB);
	Builder.SetInsertPoint(OkBB);
    }

    const Type* mapType(uint16_t typeID)
    {
	return TypeMap->get(typeID&0x7fffffff);
    }

    Constant *buildConstant(const Type *Ty, uint64_t *components, unsigned &c)
    {
        if (const PointerType *PTy = dyn_cast<PointerType>(Ty)) {
          Value *idxs[1] = {
	      ConstantInt::get(Type::getInt64Ty(Context), components[c++])
	  };
	  unsigned idx = components[c++];
	  if (!idx)
	      return ConstantPointerNull::get(PTy);
	  assert(idx < globals.size());
	  GlobalVariable *GV = cast<GlobalVariable>(globals[idx]);
	  const Type *IP8Ty = PointerType::getUnqual(Type::getInt8Ty(Ty->getContext()));
	  Constant *C = ConstantExpr::getPointerCast(GV, IP8Ty);
	  //TODO: check constant bounds here
	  return ConstantExpr::getPointerCast(
	      ConstantExpr::getInBoundsGetElementPtr(C, idxs, 1),
	      PTy);
        }
	if (isa<IntegerType>(Ty)) {
	    return ConstantInt::get(Ty, components[c++]);
	}
	if (const ArrayType *ATy = dyn_cast<ArrayType>(Ty)) {
	   std::vector<Constant*> elements;
	   elements.reserve(ATy->getNumElements());
	   for (unsigned i=0;i<ATy->getNumElements();i++) {
	       elements.push_back(buildConstant(ATy->getElementType(), components, c));
	   }
	   return ConstantArray::get(ATy, elements);
	}
	if (const StructType *STy = dyn_cast<StructType>(Ty)) {
	   std::vector<Constant*> elements;
	   elements.reserve(STy->getNumElements());
	   for (unsigned i=0;i<STy->getNumElements();i++) {
	       elements.push_back(buildConstant(STy->getElementType(i), components, c));
	   }
	   return ConstantStruct::get(STy, elements);
	}
	Ty->dump();
	llvm_unreachable("invalid type");
	return 0;
    }

public:
    LLVMCodegen(const struct cli_bc *bc, Module *M, struct CommonFunctions *CF, FunctionMapTy &cFuncs,
		ExecutionEngine *EE, FunctionPassManager &PM, FunctionPassManager &PMUnsigned,
		Function **apiFuncs, LLVMTypeMapper &apiMap)
	: bc(bc), M(M), Context(M->getContext()), EE(EE),
	PM(PM),PMUnsigned(PMUnsigned), apiFuncs(apiFuncs),apiMap(apiMap),
	compiledFunctions(cFuncs), BytecodeID("bc"+Twine(bc->id)),
	Folder(EE->getTargetData()), Builder(Context, Folder), CF(CF) {

	for (unsigned i=0;i<cli_apicall_maxglobal - _FIRST_GLOBAL;i++) {
	    unsigned id = cli_globals[i].globalid;
	    GVoffsetMap[id] = cli_globals[i].offset;
	}
    }

    template <typename InputIterator>
    Value* createGEP(Value *Base, const Type *ETy, InputIterator Start, InputIterator End) {
	const Type *Ty = GetElementPtrInst::getIndexedType(Base->getType(), Start, End);
	if (!Ty || (ETy && (Ty != ETy && (!isa<IntegerType>(Ty) || !isa<IntegerType>(ETy))))) {
	    errs() << MODULE << "Wrong indices for GEP opcode: "
		<< " expected type: " << *ETy;
	    if (Ty)
		errs() << " actual type: " << *Ty;
	    errs() << " base: " << *Base << ";";
	    Base->getType()->dump();
	    errs() << "\n indices: ";
	    for (InputIterator I=Start; I != End; I++) {
		errs() << **I << ", ";
	    }
	    errs() << "\n";
	    return 0;
	}
	return Builder.CreateGEP(Base, Start, End);
    }

    template <typename InputIterator>
    bool createGEP(unsigned dest, Value *Base, InputIterator Start, InputIterator End) {
	assert(dest >= numArgs && dest < numLocals+numArgs && "Instruction destination out of range");
	const Type *ETy = cast<PointerType>(cast<PointerType>(Values[dest]->getType())->getElementType())->getElementType();
	Value *V = createGEP(Base, ETy, Start, End);
	if (!V) {
	    errs() << "@ " << dest << "\n";
	    return false;
	}
	V = Builder.CreateBitCast(V, PointerType::getUnqual(ETy));
	Store(dest, V);
	return true;
    }

    MDNode *convertMDNode(unsigned i) {
	if (i < mdnodes.size()) {
	    if (mdnodes[i])
		return mdnodes[i];
	} else 
	    mdnodes.resize(i+1);
	assert(i < mdnodes.size());
	const struct cli_bc_dbgnode *node = &bc->dbgnodes[i];
	Value **Vals = new Value*[node->numelements];
	for (unsigned j=0;j<node->numelements;j++) {
	    const struct cli_bc_dbgnode_element* el = &node->elements[j];
	    Value *V;
	    if (!el->len) {
		if (el->nodeid == ~0u)
		    V = 0;
		else if (el->nodeid)
		    V = convertMDNode(el->nodeid);
		else
		    V = MDString::get(Context, "");
	    } else if (el->string) {
		V = MDString::get(Context, StringRef(el->string, el->len));
	    } else {
		V = ConstantInt::get(IntegerType::get(Context, el->len),
				     el->constant);
	    }
	    Vals[j] = V;
	}
	MDNode *N = MDNode::get(Context, Vals, node->numelements);
	delete[] Vals;
	mdnodes[i] = N;
	return N;
    }

    void AddStackProtect(Function *F)
    {
	BasicBlock &BB = F->getEntryBlock();
	if (isa<AllocaInst>(BB.begin())) {
	    // Have an alloca -> some instruction uses its address otherwise
	    // mem2reg would have converted it to an SSA register.
	    // Enable stack protector for this function.
	    F->addFnAttr(Attribute::StackProtectReq);
	}
	// always add stackprotect attribute (bb #2239), so we know this
	// function was verified. If there is no alloca it won't actually add
	// stack protector in emitted code so this won't slow down the app.
	F->addFnAttr(Attribute::StackProtect);
    }

    Value *GEPOperand(Value *V) {
	if (LoadInst *LI = dyn_cast<LoadInst>(V)) {
	    Value *VI = LI->getOperand(0);
	    StoreInst *SI = 0;
	    for (Value::use_iterator I=VI->use_begin(),
		 E=VI->use_end(); I != E; ++I) {
		Value *I_V = *I;
		if (StoreInst *S = dyn_cast<StoreInst>(I_V)) {
		    if (SI)
			return V;
		    SI = S;
		} else if (!isa<LoadInst>(I_V))
		    return V;
	    }
	    V = SI->getOperand(0);
	}
	if (EE->getTargetData()->getPointerSize() == 8) {
	    // eliminate useless trunc, GEP can take i64 too
	    if (TruncInst *I = dyn_cast<TruncInst>(V)) {
		Value *Src = I->getOperand(0);
		if (Src->getType() == Type::getInt64Ty(Context) &&
		    I->getType() == Type::getInt32Ty(Context))
		    return Src;
	    }
	}
	return V;
    }

   Function* generate() {
        PrettyStackTraceString CrashInfo("Generate LLVM IR functions");
	apiMap.irgenTimer.startTimer();
	TypeMap = new LLVMTypeMapper(Context, bc->types + 4, bc->num_types - 5);
	for (unsigned i=0;i<bc->dbgnode_cnt;i++) {
	    mdnodes.push_back(convertMDNode(i));
	}

	for (unsigned i=0;i<cli_apicall_maxglobal - _FIRST_GLOBAL;i++) {
	    unsigned id = cli_globals[i].globalid;
	    const Type *Ty = apiMap.get(cli_globals[i].type);
	    /*if (const ArrayType *ATy = dyn_cast<ArrayType>(Ty))
		Ty = PointerType::getUnqual(ATy->getElementType());*/
	    GVtypeMap[id] = Ty;
	}

	// The hidden ctx param to all functions
	unsigned maxh = cli_globals[0].offset + sizeof(struct cli_bc_hooks);
	const Type *HiddenCtx = PointerType::getUnqual(ArrayType::get(Type::getInt8Ty(Context), maxh));

	globals.reserve(bc->num_globals);
	BitVector FakeGVs;
	FakeGVs.resize(bc->num_globals);
	globals.push_back(0);
	for (unsigned i=1;i<bc->num_globals;i++) {
	    const Type *Ty = mapType(bc->globaltys[i]);

	    // TODO: validate number of components against type_components
	    unsigned c = 0;
	    GlobalVariable *GV;
	    if (isa<PointerType>(Ty)) {
		unsigned g = bc->globals[i][1];
		if (GVoffsetMap.count(g)) {
		    FakeGVs.set(i);
		    globals.push_back(0);
		    continue;
		}
	    }
	    Constant *C = buildConstant(Ty, bc->globals[i], c);
	    GV = new GlobalVariable(*M, Ty, true,
				    GlobalValue::InternalLinkage,
				    C, "glob"+Twine(i));
	    globals.push_back(GV);
	}
	Function **Functions = new Function*[bc->num_func];
	for (unsigned j=0;j<bc->num_func;j++) {
	    // Create LLVM IR Function
	    const struct cli_bc_func *func = &bc->funcs[j];
	    std::vector<const Type*> argTypes;
	    argTypes.push_back(HiddenCtx);
	    for (unsigned a=0;a<func->numArgs;a++) {
		argTypes.push_back(mapType(func->types[a]));
	    }
	    const Type *RetTy = mapType(func->returnType);
	    FunctionType *FTy =  FunctionType::get(RetTy, argTypes,
							 false);
	    Functions[j] = Function::Create(FTy, Function::InternalLinkage,
					   BytecodeID+"f"+Twine(j), M);
	    Functions[j]->setDoesNotThrow();
	    Functions[j]->setCallingConv(CallingConv::Fast);
	    Functions[j]->setLinkage(GlobalValue::InternalLinkage);
#ifdef C_LINUX
	    /* bb #2270, this should really be fixed either by LLVM or GCC.*/
	    Functions[j]->addFnAttr(Attribute::constructStackAlignmentFromInt(16));
#endif
	}
	const Type *I32Ty = Type::getInt32Ty(Context);
	for (unsigned j=0;j<bc->num_func;j++) {
	    PrettyStackTraceString CrashInfo("Generate LLVM IR");
	    const struct cli_bc_func *func = &bc->funcs[j];

	    // Create all BasicBlocks
	    Function *F = Functions[j];
	    BasicBlock **BB = new BasicBlock*[func->numBB];
	    for (unsigned i=0;i<func->numBB;i++) {
		BB[i] = BasicBlock::Create(Context, "", F);
	    }

	    BasicBlock *Fail = 0;
	    Values = new Value*[func->numValues];
	    Builder.SetInsertPoint(BB[0]);
	    Function::arg_iterator I = F->arg_begin();
	    assert(F->arg_size() == (unsigned)(func->numArgs + 1) && "Mismatched args");
	    ++I;
	    for (unsigned i=0;i<func->numArgs; i++) {
		assert(I != F->arg_end());
		Values[i] = &*I;
		++I;
	    }
	    for (unsigned i=func->numArgs;i<func->numValues;i++) {
		if (!func->types[i]) {
		    //instructions without return value, like store
		    Values[i] = 0;
		    continue;
		}
		Values[i] = Builder.CreateAlloca(mapType(func->types[i]));
	    }
	    numLocals = func->numLocals;
	    numArgs = func->numArgs;

	    if (FakeGVs.any()) {
		Argument *Ctx = F->arg_begin();
		for (unsigned i=0;i<bc->num_globals;i++) {
		    if (!FakeGVs[i])
			continue;
		    unsigned g = bc->globals[i][1];
		    unsigned offset = GVoffsetMap[g];

		    Constant *Idx = ConstantInt::get(Type::getInt32Ty(Context),
						     offset);
		    Value *Idxs[2] = {
			ConstantInt::get(Type::getInt32Ty(Context), 0),
			Idx
		    };
		    Value *GEP = Builder.CreateInBoundsGEP(Ctx, Idxs, Idxs+2);
		    const Type *Ty = GVtypeMap[g];
		    Ty = PointerType::getUnqual(PointerType::getUnqual(Ty));
		    Value *Cast = Builder.CreateBitCast(GEP, Ty);
		    Value *SpecialGV = Builder.CreateLoad(Cast);
		    const Type *IP8Ty = Type::getInt8Ty(Context);
		    IP8Ty = PointerType::getUnqual(IP8Ty);
		    SpecialGV = Builder.CreateBitCast(SpecialGV, IP8Ty);
		    SpecialGV->setName("g"+Twine(g-_FIRST_GLOBAL)+"_");
		    Value *C[] = {
			ConstantInt::get(Type::getInt32Ty(Context), bc->globals[i][0])
		    };
		    globals[i] = createGEP(SpecialGV, 0, C, C+1);
		    if (!globals[i]) {
			errs() << i << ":" << g << ":" << bc->globals[i][0] <<"\n";
			Ty->dump();
			llvm_report_error("(libclamav) unable to create fake global");
		    }
		    globals[i] = Builder.CreateBitCast(globals[i], Ty);
		    if(GetElementPtrInst *GI = dyn_cast<GetElementPtrInst>(globals[i])) {
			GI->setIsInBounds(true);
			GI->setName("geped"+Twine(i)+"_");
		    }
		}
	    }

	    // Generate LLVM IR for each BB
	    for (unsigned i=0;i<func->numBB;i++) {
		bool unreachable = false;
		const struct cli_bc_bb *bb = &func->BB[i];
		Builder.SetInsertPoint(BB[i]);
		unsigned c = 0;
		for (unsigned j=0;j<bb->numInsts;j++) {
		    const struct cli_bc_inst *inst = &bb->insts[j];
		    Value *Op0=0, *Op1=0, *Op2=0;
		    // libclamav has already validated this.
		    assert(inst->opcode < OP_BC_INVALID && "Invalid opcode");
		    if (func->dbgnodes) {
			if (func->dbgnodes[c] != ~0u) {
			unsigned j = func->dbgnodes[c];
			assert(j < mdnodes.size());
			Builder.SetCurrentDebugLocation(mdnodes[j]);
			} else
			    Builder.SetCurrentDebugLocation(0);
		    }
		    c++;
		    switch (inst->opcode) {
			case OP_BC_JMP:
			case OP_BC_BRANCH:
			case OP_BC_CALL_API:
			case OP_BC_CALL_DIRECT:
			case OP_BC_ZEXT:
			case OP_BC_SEXT:
			case OP_BC_TRUNC:
			case OP_BC_GEP1:
			case OP_BC_GEPZ:
			case OP_BC_GEPN:
			case OP_BC_STORE:
			case OP_BC_COPY:
			case OP_BC_RET:
			case OP_BC_PTRDIFF32:
			case OP_BC_PTRTOINT64:
			    // these instructions represents operands differently
			    break;
			default:
			    switch (operand_counts[inst->opcode]) {
				case 1:
				    Op0 = convertOperand(func, inst, inst->u.unaryop);
				    break;
				case 2:
				    Op0 = convertOperand(func, inst, inst->u.binop[0]);
				    Op1 = convertOperand(func, inst, inst->u.binop[1]);
				    if (Op0->getType() != Op1->getType()) {
					Op0->dump();
					Op1->dump();
					llvm_report_error("(libclamav) binop type mismatch");
				    }
				    break;
				case 3:
				    Op0 = convertOperand(func, inst, inst->u.three[0]);
				    Op1 = convertOperand(func, inst, inst->u.three[1]);
				    Op2 = convertOperand(func, inst, inst->u.three[2]);
				    break;
			    }
		    }

		    switch (inst->opcode) {
			case OP_BC_ADD:
			    Store(inst->dest, Builder.CreateAdd(Op0, Op1));
			    break;
			case OP_BC_SUB:
			    Store(inst->dest, Builder.CreateSub(Op0, Op1));
			    break;
			case OP_BC_MUL:
			    Store(inst->dest, Builder.CreateMul(Op0, Op1));
			    break;
			case OP_BC_UDIV:
			{
			    Value *Bad = Builder.CreateICmpEQ(Op1, ConstantInt::get(Op1->getType(), 0));
			    InsertVerify(Bad, Fail, CF->FHandler, F);
			    Store(inst->dest, Builder.CreateUDiv(Op0, Op1));
			    break;
			}
			case OP_BC_SDIV:
			{
			    //TODO: also verify Op0 == -1 && Op1 = INT_MIN
			    Value *Bad = Builder.CreateICmpEQ(Op1, ConstantInt::get(Op1->getType(), 0));
			    InsertVerify(Bad, Fail, CF->FHandler, F);
			    Store(inst->dest, Builder.CreateSDiv(Op0, Op1));
			    break;
			}
			case OP_BC_UREM:
			{
			    Value *Bad = Builder.CreateICmpEQ(Op1, ConstantInt::get(Op1->getType(), 0));
			    InsertVerify(Bad, Fail, CF->FHandler, F);
			    Store(inst->dest, Builder.CreateURem(Op0, Op1));
			    break;
			}
			case OP_BC_SREM:
			{
			    //TODO: also verify Op0 == -1 && Op1 = INT_MIN
			    Value *Bad = Builder.CreateICmpEQ(Op1, ConstantInt::get(Op1->getType(), 0));
			    InsertVerify(Bad, Fail, CF->FHandler, F);
			    Store(inst->dest, Builder.CreateSRem(Op0, Op1));
			    break;
			}
			case OP_BC_SHL:
			    Store(inst->dest, Builder.CreateShl(Op0, Op1));
			    break;
			case OP_BC_LSHR:
			    Store(inst->dest, Builder.CreateLShr(Op0, Op1));
			    break;
			case OP_BC_ASHR:
			    Store(inst->dest, Builder.CreateAShr(Op0, Op1));
			    break;
			case OP_BC_AND:
			    Store(inst->dest, Builder.CreateAnd(Op0, Op1));
			    break;
			case OP_BC_OR:
			    Store(inst->dest, Builder.CreateOr(Op0, Op1));
			    break;
			case OP_BC_XOR:
			    Store(inst->dest, Builder.CreateXor(Op0, Op1));
			    break;
			case OP_BC_TRUNC:
			{
			    Value *Src = convertOperand(func, inst, inst->u.cast.source);
			    const Type *Ty = mapType(func->types[inst->dest]);
			    Store(inst->dest, Builder.CreateTrunc(Src,  Ty));
			    break;
			}
			case OP_BC_ZEXT:
			{
			    Value *Src = convertOperand(func, inst, inst->u.cast.source);
			    const Type *Ty = mapType(func->types[inst->dest]);
			    Store(inst->dest, Builder.CreateZExt(Src,  Ty));
			    break;
			}
			case OP_BC_SEXT:
			{
			    Value *Src = convertOperand(func, inst, inst->u.cast.source);
			    const Type *Ty = mapType(func->types[inst->dest]);
			    Store(inst->dest, Builder.CreateSExt(Src,  Ty));
			    break;
			}
			case OP_BC_BRANCH:
			{
			    Value *Cond = convertOperand(func, inst, inst->u.branch.condition);
			    BasicBlock *True = BB[inst->u.branch.br_true];
			    BasicBlock *False = BB[inst->u.branch.br_false];
			    if (Cond->getType() != Type::getInt1Ty(Context)) {
				errs() << MODULE << "type mismatch in condition\n";
				return 0;
			    }
			    Builder.CreateCondBr(Cond, True, False);
			    break;
			}
			case OP_BC_JMP:
			{
			    BasicBlock *Jmp = BB[inst->u.jump];
			    Builder.CreateBr(Jmp);
			    break;
			}
			case OP_BC_RET:
			{
			    Op0 = convertOperand(func, F->getReturnType(), inst->u.unaryop);
			    Builder.CreateRet(Op0);
			    break;
			}
			case OP_BC_RET_VOID:
			    Builder.CreateRetVoid();
			    break;
			case OP_BC_ICMP_EQ:
			    Store(inst->dest, Builder.CreateICmpEQ(Op0, Op1));
			    break;
			case OP_BC_ICMP_NE:
			    Store(inst->dest, Builder.CreateICmpNE(Op0, Op1));
			    break;
			case OP_BC_ICMP_UGT:
			    Store(inst->dest, Builder.CreateICmpUGT(Op0, Op1));
			    break;
			case OP_BC_ICMP_UGE:
			    Store(inst->dest, Builder.CreateICmpUGE(Op0, Op1));
			    break;
			case OP_BC_ICMP_ULT:
			    Store(inst->dest, Builder.CreateICmpULT(Op0, Op1));
			    break;
			case OP_BC_ICMP_ULE:
			    Store(inst->dest, Builder.CreateICmpULE(Op0, Op1));
			    break;
			case OP_BC_ICMP_SGT:
			    Store(inst->dest, Builder.CreateICmpSGT(Op0, Op1));
			    break;
			case OP_BC_ICMP_SGE:
			    Store(inst->dest, Builder.CreateICmpSGE(Op0, Op1));
			    break;
			case OP_BC_ICMP_SLT:
			    Store(inst->dest, Builder.CreateICmpSLT(Op0, Op1));
			    break;
			case OP_BC_SELECT:
			    Store(inst->dest, Builder.CreateSelect(Op0, Op1, Op2));
			    break;
			case OP_BC_COPY:
			{
			    Value *Dest = Values[inst->u.binop[1]];
			    const PointerType *PTy = cast<PointerType>(Dest->getType());
			    Op0 = convertOperand(func, PTy->getElementType(), inst->u.binop[0]);
			    PTy = PointerType::getUnqual(Op0->getType());
			    Dest = Builder.CreateBitCast(Dest, PTy);
			    Builder.CreateStore(Op0, Dest);
			    break;
			}
			case OP_BC_CALL_DIRECT:
			{
			    Function *DestF = Functions[inst->u.ops.funcid];
			    SmallVector<Value*, 2> args;
			    args.push_back(&*F->arg_begin()); // pass hidden arg
			    for (unsigned a=0;a<inst->u.ops.numOps;a++) {
				operand_t op = inst->u.ops.ops[a];
				args.push_back(convertOperand(func, DestF->getFunctionType()->getParamType(a+1), op));
			    }
			    CallInst *CI = Builder.CreateCall(DestF, args.begin(), args.end());
			    CI->setCallingConv(CallingConv::Fast);
			    CI->setDoesNotThrow(true);
			    if (CI->getType()->getTypeID() != Type::VoidTyID)
				Store(inst->dest, CI);
			    break;
			}
			case OP_BC_CALL_API:
			{
			    assert(inst->u.ops.funcid < cli_apicall_maxapi && "APICall out of range");
			    std::vector<Value*> args;
			    Function *DestF = apiFuncs[inst->u.ops.funcid];
			    args.push_back(&*F->arg_begin()); // pass hidden arg
			    for (unsigned a=0;a<inst->u.ops.numOps;a++) {
				operand_t op = inst->u.ops.ops[a];
				args.push_back(convertOperand(func, DestF->getFunctionType()->getParamType(a+1), op));
			    }
			    CallInst *CI = Builder.CreateCall(DestF, args.begin(), args.end());
			    CI->setDoesNotThrow(true);
			    Store(inst->dest, CI);
			    break;
			}
			case OP_BC_GEP1:
			{
			    const Type *SrcTy = mapType(inst->u.three[0]);
			    Value *V = convertOperand(func, SrcTy, inst->u.three[1]);
			    Value *Op = convertOperand(func, I32Ty, inst->u.three[2]);
			    Op = GEPOperand(Op);
			    if (!createGEP(inst->dest, V, &Op, &Op+1))
				return 0;
			    break;
			}
			case OP_BC_GEPZ:
			{
			    Value *Ops[2];
			    Ops[0] = ConstantInt::get(Type::getInt32Ty(Context), 0);
			    const Type *SrcTy = mapType(inst->u.three[0]);
			    Value *V = convertOperand(func, SrcTy, inst->u.three[1]);
			    Ops[1] = convertOperand(func, I32Ty, inst->u.three[2]);
			    Ops[1] = GEPOperand(Ops[1]);
			    if (!createGEP(inst->dest, V, Ops, Ops+2))
				return 0;
			    break;
			}
			case OP_BC_GEPN:
			{
			    std::vector<Value*> Idxs;
			    assert(inst->u.ops.numOps > 2);
			    const Type *SrcTy = mapType(inst->u.ops.ops[0]);
			    Value *V = convertOperand(func, SrcTy, inst->u.ops.ops[1]);
			    for (unsigned a=2;a<inst->u.ops.numOps;a++) {
				Value *Op = convertOperand(func, I32Ty, inst->u.ops.ops[a]);
				Op = GEPOperand(Op);
				Idxs.push_back(Op);
			    }
			    if (!createGEP(inst->dest, V, Idxs.begin(), Idxs.end()))
				return 0;
			    break;
			}
			case OP_BC_STORE:
			{
			    Value *Dest = convertOperand(func, inst, inst->u.binop[1]);
			    Value *V = convertOperand(func, inst, inst->u.binop[0]);
			    const Type *VPTy = PointerType::getUnqual(V->getType());
			    if (VPTy != Dest->getType())
				Dest = Builder.CreateBitCast(Dest, VPTy);
			    Builder.CreateStore(V, Dest);
			    break;
			}
			case OP_BC_LOAD:
			{
			    Op0 = Builder.CreateBitCast(Op0,
							Values[inst->dest]->getType());
			    Op0 = Builder.CreateLoad(Op0);
			    Store(inst->dest, Op0);
			    break;
			}
			case OP_BC_MEMSET:
			{
			    Value *Dst = convertOperand(func, inst, inst->u.three[0]);
			    Dst = Builder.CreatePointerCast(Dst, PointerType::getUnqual(Type::getInt8Ty(Context)));
			    Value *Val = convertOperand(func, Type::getInt8Ty(Context), inst->u.three[1]);
			    Value *Len = convertOperand(func, Type::getInt32Ty(Context), inst->u.three[2]);
			    CallInst *c = Builder.CreateCall4(CF->FMemset, Dst, Val, Len,
								ConstantInt::get(Type::getInt32Ty(Context), 1));
			    c->setTailCall(true);
			    c->setDoesNotThrow();
			    UpgradeCall(c, CF->FMemset);
			    break;
			}
			case OP_BC_MEMCPY:
			{
			    Value *Dst = convertOperand(func, inst, inst->u.three[0]);
			    Dst = Builder.CreatePointerCast(Dst, PointerType::getUnqual(Type::getInt8Ty(Context)));
			    Value *Src = convertOperand(func, inst, inst->u.three[1]);
			    Src = Builder.CreatePointerCast(Src, PointerType::getUnqual(Type::getInt8Ty(Context)));
			    Value *Len = convertOperand(func, Type::getInt32Ty(Context), inst->u.three[2]);
			    CallInst *c = Builder.CreateCall4(CF->FMemcpy, Dst, Src, Len,
								ConstantInt::get(Type::getInt32Ty(Context), 1));
			    c->setTailCall(true);
			    c->setDoesNotThrow();
			    UpgradeCall(c, CF->FMemcpy);
			    break;
			}
			case OP_BC_MEMMOVE:
			{
			    Value *Dst = convertOperand(func, inst, inst->u.three[0]);
			    Dst = Builder.CreatePointerCast(Dst, PointerType::getUnqual(Type::getInt8Ty(Context)));
			    Value *Src = convertOperand(func, inst, inst->u.three[1]);
			    Src = Builder.CreatePointerCast(Src, PointerType::getUnqual(Type::getInt8Ty(Context)));
			    Value *Len = convertOperand(func, Type::getInt32Ty(Context), inst->u.three[2]);
			    CallInst *c = Builder.CreateCall4(CF->FMemmove, Dst, Src, Len,
								ConstantInt::get(Type::getInt32Ty(Context), 1));
			    c->setTailCall(true);
			    c->setDoesNotThrow();
			    UpgradeCall(c, CF->FMemmove);
			    break;
			}
			case OP_BC_MEMCMP:
			{
			    Value *Dst = convertOperand(func, inst, inst->u.three[0]);
			    Dst = Builder.CreatePointerCast(Dst, PointerType::getUnqual(Type::getInt8Ty(Context)));
			    Value *Src = convertOperand(func, inst, inst->u.three[1]);
			    Src = Builder.CreatePointerCast(Src, PointerType::getUnqual(Type::getInt8Ty(Context)));
			    Value *Len = convertOperand(func, EE->getTargetData()->getIntPtrType(Context), inst->u.three[2]);
			    CallInst *c = Builder.CreateCall3(CF->FRealmemcmp, Dst, Src, Len);
			    c->setTailCall(true);
			    c->setDoesNotThrow();
			    Store(inst->dest, c);
			    break;
			}
			case OP_BC_ISBIGENDIAN:
			    Store(inst->dest, WORDS_BIGENDIAN ?
				  ConstantInt::getTrue(Context) :
				  ConstantInt::getFalse(Context));
			    break;
			case OP_BC_ABORT:
			    if (!unreachable) {
				CallInst *CI = Builder.CreateCall(CF->FHandler);
				CI->setDoesNotReturn();
				CI->setDoesNotThrow();
				Builder.CreateUnreachable();
				unreachable = true;
			    }
			    break;
			case OP_BC_BSWAP16:
			    {
				CallInst *C = Builder.CreateCall(CF->FBSwap16, convertOperand(func, inst, inst->u.unaryop));
				C->setTailCall(true);
				C->setDoesNotThrow(true);
				Store(inst->dest, C);
				break;
			    }
			case OP_BC_BSWAP32:
			    {
				CallInst *C = Builder.CreateCall(CF->FBSwap32, convertOperand(func, inst, inst->u.unaryop));
				C->setTailCall(true);
				C->setDoesNotThrow(true);
				Store(inst->dest, C);
				break;
			    }
			case OP_BC_BSWAP64:
			    {
				CallInst *C = Builder.CreateCall(CF->FBSwap64, convertOperand(func, inst, inst->u.unaryop));
				C->setTailCall(true);
				C->setDoesNotThrow(true);
				Store(inst->dest, C);
				break;
			    }
			case OP_BC_PTRDIFF32:
			    {
				Value *P1 = convertOperand(func, inst, inst->u.binop[0]);
				Value *P2 = convertOperand(func, inst, inst->u.binop[1]);
				P1 = Builder.CreatePtrToInt(P1, Type::getInt64Ty(Context));
				P2 = Builder.CreatePtrToInt(P2, Type::getInt64Ty(Context));
				Value *R = Builder.CreateSub(P1, P2);
				R = Builder.CreateTrunc(R, Type::getInt32Ty(Context));
				Store(inst->dest, R);
				break;
			    }
			case OP_BC_PTRTOINT64:
			    {
				Value *P1 = convertOperand(func, inst, inst->u.unaryop);
				P1 = Builder.CreatePtrToInt(P1, Type::getInt64Ty(Context));
				Store(inst->dest, P1);
				break;
			    }
			default:
			    errs() << MODULE << "JIT doesn't implement opcode " <<
				inst->opcode << " yet!\n";
			    return 0;
		    }
		}
	    }

	    if (verifyFunction(*F, PrintMessageAction)) {
		errs() << MODULE << "Verification failed\n";
		F->dump();
		// verification failed
		return 0;
	    }
	    delete [] Values;
	    delete [] BB;
	    apiMap.irgenTimer.stopTimer();
	    apiMap.pmTimer.startTimer();
	    if (bc->trusted) {
		PM.doInitialization();
		PM.run(*F);
		PM.doFinalization();
	    }
	    else {
		PMUnsigned.doInitialization();
		PMUnsigned.run(*F);
		PMUnsigned.doFinalization();
	    }
	    apiMap.pmTimer.stopTimer();
	    apiMap.irgenTimer.startTimer();
	}

	for (unsigned j=0;j<bc->num_func;j++) {
	    Function *F = Functions[j];
	    AddStackProtect(F);
	}
	delete TypeMap;
	std::vector<const Type*> args;
	args.clear();
	args.push_back(HiddenCtx);
	FunctionType *Callable = FunctionType::get(Type::getInt32Ty(Context),
						   args, false);

	// If prototype matches, add to callable functions
	if (Functions[0]->getFunctionType() != Callable) {
	    errs() << "Wrong prototype for function 0 in bytecode " << bc->id << "\n";
	    return 0;
	}
	// All functions have the Fast calling convention, however
	// entrypoint can only be C, emit wrapper
	Function *F = Function::Create(Functions[0]->getFunctionType(),
				       Function::ExternalLinkage,
				       Functions[0]->getName()+"_wrap", M);
	F->setDoesNotThrow();
	BasicBlock *BB = BasicBlock::Create(Context, "", F);
	std::vector<Value*> Args;
	for (Function::arg_iterator J=F->arg_begin(),
	     JE=F->arg_end(); J != JE; ++JE) {
	    Args.push_back(&*J);
	}
	CallInst *CI = CallInst::Create(Functions[0], Args.begin(), Args.end(), "", BB);
	CI->setCallingConv(CallingConv::Fast);
	ReturnInst::Create(Context, CI, BB);

	delete [] Functions;
	if (verifyFunction(*F, PrintMessageAction))
	    return 0;

/*			DEBUG(errs() << "Generating code\n");
			// Codegen current function as executable machine code.
			EE->getPointerToFunction(Functions[j]);
			void *code = EE->getPointerToFunction(F);
			DEBUG(errs() << "Code generation finished\n");*/

//		compiledFunctions[func] = code;
	apiMap.irgenTimer.stopTimer();
	return F;
    }
};

static sys::Mutex llvm_api_lock;

// This class automatically acquires the lock when instantiated,
// and releases the lock when leaving scope.
class LLVMApiScopedLock {
    public:
	// when multithreaded mode is false (no atomics available),
	// we need to wrap all LLVM API calls with a giant mutex lock, but
	// only then.
	LLVMApiScopedLock() {
	    if (!llvm_is_multithreaded())
		llvm_api_lock.acquire();
	}
	~LLVMApiScopedLock() {
	    if (!llvm_is_multithreaded())
		llvm_api_lock.release();
	}
};

static void addFunctionProtos(struct CommonFunctions *CF, ExecutionEngine *EE, Module *M)
{
    LLVMContext &Context = M->getContext();
    FunctionType *FTy = FunctionType::get(Type::getVoidTy(Context),
					  false);
    CF->FHandler = Function::Create(FTy, Function::ExternalLinkage,
					  "clamjit.fail", M);
    CF->FHandler->setDoesNotReturn();
    CF->FHandler->setDoesNotThrow();
    CF->FHandler->addFnAttr(Attribute::NoInline);

    EE->addGlobalMapping(CF->FHandler, (void*)(intptr_t)jit_exception_handler);
    EE->InstallLazyFunctionCreator(noUnknownFunctions);
    EE->getPointerToFunction(CF->FHandler);

    std::vector<const Type*> args;
    args.push_back(PointerType::getUnqual(Type::getInt8Ty(Context)));
    args.push_back(Type::getInt8Ty(Context));
    args.push_back(Type::getInt32Ty(Context));
    args.push_back(Type::getInt32Ty(Context));
    FunctionType* FuncTy_3 = FunctionType::get(Type::getVoidTy(Context),
					       args, false);
    CF->FMemset = Function::Create(FuncTy_3, GlobalValue::ExternalLinkage,
					 "llvm.memset.i32", M);
    CF->FMemset->setDoesNotThrow();
    CF->FMemset->setDoesNotCapture(1, true);

    args.clear();
    args.push_back(PointerType::getUnqual(Type::getInt8Ty(Context)));
    args.push_back(PointerType::getUnqual(Type::getInt8Ty(Context)));
    args.push_back(Type::getInt32Ty(Context));
    args.push_back(Type::getInt32Ty(Context));
    FunctionType* FuncTy_4 = FunctionType::get(Type::getVoidTy(Context),
					       args, false);
    CF->FMemmove = Function::Create(FuncTy_4, GlobalValue::ExternalLinkage,
					  "llvm.memmove.i32", M);
    CF->FMemmove->setDoesNotThrow();
    CF->FMemmove->setDoesNotCapture(1, true);

    CF->FMemcpy = Function::Create(FuncTy_4, GlobalValue::ExternalLinkage,
					 "llvm.memcpy.i32", M);
    CF->FMemcpy->setDoesNotThrow();
    CF->FMemcpy->setDoesNotCapture(1, true);

    args.clear();
    args.push_back(Type::getInt16Ty(Context));
    FunctionType *FuncTy_5 = FunctionType::get(Type::getInt16Ty(Context), args, false);
    CF->FBSwap16 = Function::Create(FuncTy_5, GlobalValue::ExternalLinkage,
					  "llvm.bswap.i16", M);
    CF->FBSwap16->setDoesNotThrow();

    args.clear();
    args.push_back(Type::getInt32Ty(Context));
    FunctionType *FuncTy_6 = FunctionType::get(Type::getInt32Ty(Context), args, false);
    CF->FBSwap32 = Function::Create(FuncTy_6, GlobalValue::ExternalLinkage,
					  "llvm.bswap.i32", M);
    CF->FBSwap32->setDoesNotThrow();

    args.clear();
    args.push_back(Type::getInt64Ty(Context));
    FunctionType *FuncTy_7 = FunctionType::get(Type::getInt64Ty(Context), args, false);
    CF->FBSwap64 = Function::Create(FuncTy_7, GlobalValue::ExternalLinkage,
					  "llvm.bswap.i64", M);
    CF->FBSwap64->setDoesNotThrow();

    FunctionType* DummyTy = FunctionType::get(Type::getVoidTy(Context), false);
    CF->FRealmemset = Function::Create(DummyTy, GlobalValue::ExternalLinkage,
					     "memset", M);
    EE->addGlobalMapping(CF->FRealmemset, (void*)(intptr_t)memset);
    EE->getPointerToFunction(CF->FRealmemset);
    CF->FRealMemmove = Function::Create(DummyTy, GlobalValue::ExternalLinkage,
					      "memmove", M);
    EE->addGlobalMapping(CF->FRealMemmove, (void*)(intptr_t)memmove);
    EE->getPointerToFunction(CF->FRealMemmove);
    CF->FRealmemcpy = Function::Create(DummyTy, GlobalValue::ExternalLinkage,
					     "memcpy", M);
    EE->addGlobalMapping(CF->FRealmemcpy, (void*)(intptr_t)memcpy);
    EE->getPointerToFunction(CF->FRealmemcpy);

    args.clear();
    args.push_back(PointerType::getUnqual(Type::getInt8Ty(Context)));
    args.push_back(PointerType::getUnqual(Type::getInt8Ty(Context)));
    args.push_back(EE->getTargetData()->getIntPtrType(Context));
    FuncTy_5 = FunctionType::get(Type::getInt32Ty(Context),
				 args, false);
    CF->FRealmemcmp = Function::Create(FuncTy_5, GlobalValue::ExternalLinkage, "memcmp", M);
    EE->addGlobalMapping(CF->FRealmemcmp, (void*)(intptr_t)memcmp);
    EE->getPointerToFunction(CF->FRealmemcmp);
}

}

struct bc_watchdog {
    volatile uint8_t* timeout;
    struct timespec * abstimeout;
    pthread_mutex_t   mutex;
    pthread_cond_t    cond;
    int finished;
};

static void *bytecode_watchdog(void *arg)
{
    int ret = 0;
    struct bc_watchdog *w = (struct bc_watchdog*)arg;
    pthread_mutex_lock(&w->mutex);
    while (!w->finished && ret != ETIMEDOUT) {
	ret = pthread_cond_timedwait(&w->cond, &w->mutex, w->abstimeout);
    }
    pthread_mutex_unlock(&w->mutex);
    if (ret == ETIMEDOUT) {
	*w->timeout = 1;
	errs() << "Bytecode run timed out, timeout flag set\n";
    }
    return NULL;
}

static int bytecode_execute(intptr_t code, struct cli_bc_ctx *ctx)
{
    jmp_buf env;
    // execute;
    if (setjmp(env) == 0) {
	// setup exception handler to longjmp back here
	ExceptionReturn.set((const jmp_buf*)&env);
	uint32_t result = ((uint32_t (*)(struct cli_bc_ctx *))(intptr_t)code)(ctx);
	*(uint32_t*)ctx->values = result;
	return 0;
    }
    errs() << "\n";
    errs().changeColor(raw_ostream::RED, true) << MODULE
	<< "*** JITed code intercepted runtime error!\n";
    errs().resetColor();
    return CL_EBYTECODE;
}

extern "C" const char *cli_strerror(int errnum, char* buf, size_t len);
int cli_vm_execute_jit(const struct cli_all_bc *bcs, struct cli_bc_ctx *ctx,
		       const struct cli_bc_func *func)
{
    char buf[1024];
    int ret;
    pthread_t thread;
    struct timeval tv0, tv1;
    uint32_t timeoutus;
    // no locks needed here, since LLVM automatically acquires a JIT lock
    // if needed.
    void *code = bcs->engine->compiledFunctions[func];
    if (!code) {
	errs() << MODULE << "Unable to find compiled function\n";
	if (func->numArgs)
	    errs() << MODULE << "Function has "
		<< (unsigned)func->numArgs << " arguments, it must have 0 to be called as entrypoint\n";
	return CL_EBYTECODE;
    }
    gettimeofday(&tv0, NULL);
    struct timespec abstime;

    timeoutus = (ctx->bytecode_timeout%1000)*1000 + tv0.tv_usec;
    abstime.tv_sec = tv0.tv_sec + ctx->bytecode_timeout/1000 + timeoutus/1000000;
    abstime.tv_nsec = 1000*(timeoutus%1000000);
    ctx->timeout = 0;

    struct bc_watchdog w = {
	&ctx->timeout,
	&abstime,
	PTHREAD_MUTEX_INITIALIZER,
	PTHREAD_COND_INITIALIZER,
	0
    };

    if (ctx->bytecode_timeout) {
	/* only spawn if timeout is set.
	 * we don't set timeout for selfcheck (see bb #2235) */
	if ((ret = pthread_create(&thread, NULL, bytecode_watchdog, &w))) {
	    errs() << "Bytecode: failed to create new thread!";
	    errs() << cli_strerror(ret, buf, sizeof(buf));
	    errs() << "\n";
	    return CL_EBYTECODE;
	}
    }

    ret = bytecode_execute((intptr_t)code, ctx);
    pthread_mutex_lock(&w.mutex);
    w.finished = 1;
    pthread_cond_signal(&w.cond);
    pthread_mutex_unlock(&w.mutex);
    if (ctx->bytecode_timeout) {
	pthread_join(thread, NULL);
    }

    if (cli_debug_flag) {
	gettimeofday(&tv1, NULL);
	tv1.tv_sec -= tv0.tv_sec;
	tv1.tv_usec -= tv0.tv_usec;
	errs() << "bytecode finished in " << (tv1.tv_sec*1000000 + tv1.tv_usec) << "us\n";
    }
    return ctx->timeout ? CL_ETIMEOUT : ret;
}

static unsigned char name_salt[16] = { 16, 38, 97, 12, 8, 4, 72, 196, 217, 144, 33, 124, 18, 11, 17, 253 };
static void setGuard(unsigned char* guardbuf)
{
    cli_md5_ctx ctx;
    char salt[48];
    memcpy(salt, name_salt, 16);
    for(unsigned i = 16; i < 48; i++)
	salt[i] = cli_rndnum(255);

    cli_md5_init(&ctx);
    cli_md5_update(&ctx, salt, 48);
    cli_md5_final(guardbuf, &ctx);
}

static void addFPasses(FunctionPassManager &FPM, bool trusted, const TargetData *TD)
{
    // Set up the optimizer pipeline.  Start with registering info about how
    // the target lays out data structures.
    FPM.add(new TargetData(*TD));
    // Promote allocas to registers.
    FPM.add(createPromoteMemoryToRegisterPass());
    FPM.add(new BrSimplifier());
    FPM.add(createDeadCodeEliminationPass());
}

int cli_bytecode_prepare_jit(struct cli_all_bc *bcs)
{
  if (!bcs->engine)
      return CL_EBYTECODE;
  jmp_buf env;
  LLVMApiScopedLock scopedLock;
  // setup exception handler to longjmp back here
  ExceptionReturn.set((const jmp_buf*)&env);
  if (setjmp(env) != 0) {
      errs() << "\n";
      errs().changeColor(raw_ostream::RED, true) << MODULE 
      << "*** FATAL error encountered during bytecode generation\n";
      errs().resetColor();
      return CL_EBYTECODE;
  }
  // LLVM itself never throws exceptions, but operator new may throw bad_alloc
  try {
    Module *M = new Module("ClamAV jit module", bcs->engine->Context);
    {
	// Create the JIT.
	std::string ErrorMsg;
	EngineBuilder builder(M);
	builder.setErrorStr(&ErrorMsg);
	builder.setEngineKind(EngineKind::JIT);
	builder.setOptLevel(CodeGenOpt::Default);
	ExecutionEngine *EE = bcs->engine->EE = builder.create();
	if (!EE) {
	    if (!ErrorMsg.empty())
		errs() << MODULE << "error creating execution engine: " << ErrorMsg << "\n";
	    else
		errs() << MODULE << "JIT not registered?\n";
	    return CL_EBYTECODE;
	}
	bcs->engine->Listener  = new NotifyListener();
	EE->RegisterJITEventListener(bcs->engine->Listener);
//	EE->RegisterJITEventListener(createOProfileJITEventListener());
	// Due to LLVM PR4816 only X86 supports non-lazy compilation, disable
	// for now.
	EE->DisableLazyCompilation();
	EE->DisableSymbolSearching();

	struct CommonFunctions CF;
	addFunctionProtos(&CF, EE, M);

	FunctionPassManager OurFPM(M), OurFPMUnsigned(M);
	M->setDataLayout(EE->getTargetData()->getStringRepresentation());
	M->setTargetTriple(sys::getHostTriple());

	addFPasses(OurFPM, true, EE->getTargetData());
	addFPasses(OurFPMUnsigned, false, EE->getTargetData());

	//TODO: create a wrapper that calls pthread_getspecific
	unsigned maxh = cli_globals[0].offset + sizeof(struct cli_bc_hooks);
	const Type *HiddenCtx = PointerType::getUnqual(ArrayType::get(Type::getInt8Ty(bcs->engine->Context), maxh));

	LLVMTypeMapper apiMap(bcs->engine->Context, cli_apicall_types, cli_apicall_maxtypes, HiddenCtx);
	Function **apiFuncs = new Function *[cli_apicall_maxapi];
	for (unsigned i=0;i<cli_apicall_maxapi;i++) {
	    const struct cli_apicall *api = &cli_apicalls[i];
	    const FunctionType *FTy = cast<FunctionType>(apiMap.get(69+api->type));
	    Function *F = Function::Create(FTy, Function::ExternalLinkage,
					   api->name, M);
	    void *dest;
	    switch (api->kind) {
		case 0:
		    dest = (void*)(intptr_t)cli_apicalls0[api->idx];
		    break;
		case 1:
		    dest = (void*)(intptr_t)cli_apicalls1[api->idx];
		    break;
		case 2:
		    dest = (void*)(intptr_t)cli_apicalls2[api->idx];
		    break;
		case 3:
		    dest = (void*)(intptr_t)cli_apicalls3[api->idx];
		    break;
		case 4:
		    dest = (void*)(intptr_t)cli_apicalls4[api->idx];
		    break;
		case 5:
		    dest = (void*)(intptr_t)cli_apicalls5[api->idx];
		    break;
		case 6:
		    dest = (void*)(intptr_t)cli_apicalls6[api->idx];
		    break;
		case 7:
		    dest = (void*)(intptr_t)cli_apicalls7[api->idx];
		    break;
		case 8:
		    dest = (void*)(intptr_t)cli_apicalls8[api->idx];
		    break;
		case 9:
		    dest = (void*)(intptr_t)cli_apicalls9[api->idx];
		    break;
		default:
		    llvm_unreachable("invalid api type");
	    }
	    if (!dest) {
		std::string reason((Twine("No mapping for builtin api ")+api->name).str());
		llvm_error_handler(0, reason);
	    }
	    EE->addGlobalMapping(F, dest);
	    EE->getPointerToFunction(F);
	    apiFuncs[i] = F;
	}

	// stack protector
	FunctionType *FTy = FunctionType::get(Type::getVoidTy(M->getContext()),
						    false);
	GlobalVariable *Guard = new GlobalVariable(*M, PointerType::getUnqual(Type::getInt8Ty(M->getContext())),
						    true, GlobalValue::ExternalLinkage, 0, "__stack_chk_guard");
	unsigned plus = 0;
	if (2*sizeof(void*) <= 16 && cli_rndnum(2)==2) {
	    plus = sizeof(void*);
	}
	EE->addGlobalMapping(Guard, (void*)(&bcs->engine->guard.b[plus]));
	setGuard(bcs->engine->guard.b);
	bcs->engine->guard.b[plus+sizeof(void*)-1] = 0x00;
//	printf("%p\n", *(void**)(&bcs->engine->guard.b[plus]));
	Function *SFail = Function::Create(FTy, Function::ExternalLinkage,
					      "__stack_chk_fail", M);
	EE->addGlobalMapping(SFail, (void*)(intptr_t)jit_ssp_handler);
        EE->getPointerToFunction(SFail);

	llvm::Function **Functions = new Function*[bcs->count];
	for (unsigned i=0;i<bcs->count;i++) {
	    const struct cli_bc *bc = &bcs->all_bcs[i];
	    if (bc->state == bc_skip || bc->state == bc_interp)
		continue;
	    LLVMCodegen Codegen(bc, M, &CF, bcs->engine->compiledFunctions, EE,
				OurFPM, OurFPMUnsigned, apiFuncs, apiMap);
	    Function *F = Codegen.generate();
	    if (!F) {
		errs() << MODULE << "JIT codegen failed\n";
		return CL_EBYTECODE;
	    }
	    Functions[i] = F;
	}
	delete [] apiFuncs;

	bool has_untrusted = false;

	for (unsigned i=0;i<bcs->count;i++) {
	    if (!bcs->all_bcs[i].trusted) {
		has_untrusted = true;
		break;
	    }
	}
	PassManager PM;
	PM.add(new TargetData(*EE->getTargetData()));
	// TODO: only run this on the untrusted bytecodes, not all of them...
	if (has_untrusted)
	    PM.add(createClamBCRTChecks());
	PM.add(createCFGSimplificationPass());
	PM.add(createSCCPPass());
	PM.add(createGlobalOptimizerPass());
	PM.add(createConstantMergePass());
	PM.add(new RuntimeLimits());
	TimerWrapper pmTimer2("Transform passes");
	pmTimer2.startTimer();
	PM.run(*M);
	pmTimer2.stopTimer();
	DEBUG(M->dump());

	{
	    PrettyStackTraceString CrashInfo2("Native machine codegen");
	    TimerWrapper codegenTimer("Native codegen");
	    codegenTimer.startTimer();
	    // compile all functions now, not lazily!
	    for (Module::iterator I = M->begin(), E = M->end(); I != E; ++I) {
		Function *Fn = &*I;
		if (!Fn->isDeclaration())
		    EE->getPointerToFunction(Fn);
	    }
	    codegenTimer.stopTimer();
	}

	for (unsigned i=0;i<bcs->count;i++) {
	    const struct cli_bc_func *func = &bcs->all_bcs[i].funcs[0];
	    bcs->engine->compiledFunctions[func] = EE->getPointerToFunction(Functions[i]);
	    bcs->all_bcs[i].state = bc_jit;
	}
	delete [] Functions;
    }
    return CL_SUCCESS;
  } catch (std::bad_alloc &badalloc) {
      errs() << MODULE << badalloc.what() << "\n";
      return CL_EMEM;
  } catch (...) {
      errs() << MODULE << "Unexpected unknown exception occurred.\n";
      return CL_EBYTECODE;
  }
}

int bytecode_init(void)
{
    // If already initialized return
    if (llvm_is_multithreaded()) {
	errs() << "bytecode_init: already initialized";
	return CL_EARG;
    }
    llvm_install_error_handler(llvm_error_handler);
#ifdef CL_DEBUG
    sys::PrintStackTraceOnErrorSignal();
#else
    llvm::DisablePrettyStackTrace = true;
#endif
    atexit(do_shutdown);

#ifdef CL_DEBUG
    //disable this for now, it leaks
    llvm::JITEmitDebugInfo = false;
//    llvm::JITEmitDebugInfo = true;
#else
    llvm::JITEmitDebugInfo = false;
#endif
    llvm::DwarfExceptionHandling = false;
    llvm_start_multithreaded();

    // If we have a native target, initialize it to ensure it is linked in and
    // usable by the JIT.
    InitializeNativeTarget();

    if (!llvm_is_multithreaded()) {
	//TODO:cli_dbgmsg
	DEBUG(errs() << "WARNING: ClamAV JIT built w/o atomic builtins\n"
	      << "On x86 for best performance ClamAV should be built for i686, not i386!\n");
    }
    return 0;
}

// Called once when loading a new set of BC files
int cli_bytecode_init_jit(struct cli_all_bc *bcs, unsigned dconfmask)
{
    LLVMApiScopedLock scopedLock;
    bcs->engine = new(std::nothrow) cli_bcengine;
    if (!bcs->engine)
	return CL_EMEM;
    bcs->engine->EE = 0;
    bcs->engine->Listener = 0;
    return 0;
}

int cli_bytecode_done_jit(struct cli_all_bc *bcs, int partial)
{
    LLVMApiScopedLock scopedLock;
    if (bcs->engine) {
	if (bcs->engine->EE) {
	    if (bcs->engine->Listener)
		bcs->engine->EE->UnregisterJITEventListener(bcs->engine->Listener);
	    delete bcs->engine->EE;
	    bcs->engine->EE = 0;
	}
	delete bcs->engine->Listener;
	bcs->engine->Listener = 0;
	if (!partial) {
	    delete bcs->engine;
	    bcs->engine = 0;
	}
    }
    return 0;
}

void cli_bytecode_debug(int argc, char **argv)
{
  cl::ParseCommandLineOptions(argc, argv);
}

typedef struct lines {
    MemoryBuffer *buffer;
    std::vector<const char*> linev;
} linesTy;

static struct lineprinter {
    StringMap<linesTy*> files;
} LinePrinter;

void cli_bytecode_debug_printsrc(const struct cli_bc_ctx *ctx)
{
    if (!ctx->file || !ctx->directory || !ctx->line) {
	errs() << (ctx->directory ? "d":"null") << ":" << (ctx->file ? "f" : "null")<< ":" << ctx->line << "\n";
	return;
    }
    // acquire a mutex here
    sys::Mutex mtx(false);
    sys::SmartScopedLock<false> lock(mtx);

    std::string path = std::string(ctx->directory) + "/" + std::string(ctx->file);
    StringMap<linesTy*>::iterator I = LinePrinter.files.find(path);
    linesTy *lines;
    if (I == LinePrinter.files.end()) {
	lines = new linesTy;
	std::string ErrorMessage;
	lines->buffer = MemoryBuffer::getFile(path, &ErrorMessage);
	if (!lines->buffer) {
	    errs() << "Unable to open file '" << path << "'\n";
	    return ;
	}
	LinePrinter.files[path] = lines;
    } else {
	lines = I->getValue();
    }
    while (lines->linev.size() <= ctx->line+1) {
	const char *p;
	if (lines->linev.empty()) {
	    p = lines->buffer->getBufferStart();
	    lines->linev.push_back(p);
	} else {
	    p = lines->linev.back();
	    if (p == lines->buffer->getBufferEnd())
		break;
	    p = strchr(p, '\n');
	    if (!p) {
		p = lines->buffer->getBufferEnd();
		lines->linev.push_back(p);
	    } else
		lines->linev.push_back(p+1);
	}
    }
    if (ctx->line >= lines->linev.size()) {
	errs() << "Line number " << ctx->line << "out of file\n";
	return;
    }
    assert(ctx->line < lines->linev.size());

    int line = (int)ctx->line ? (int)ctx->line : -1;
    int col = (int)ctx->col ? (int)ctx->col : -1;
#ifndef LLVM28
    //TODO: print this ourselves, instead of using SMDiagnostic
    SMDiagnostic diag(ctx->file, line, col,
		 "", std::string(lines->linev[ctx->line-1], lines->linev[ctx->line]-1));
    diag.Print("[trace]", errs());
#endif
}

int have_clamjit=1;
void cli_bytecode_printversion()
{
  cl::PrintVersionMessage();
}

void cli_printcxxver()
{
    /* Try to print information about some commonly used compilers */
#ifdef __GNUC__
    printf("GNU C++: %s (%u.%u.%u)\n", __VERSION__, __GNUC__, __GNUC_MINOR__,
	   __GNUC_PATCHLEVEL__);
#endif
#ifdef __INTEL_COMPILER
    printf("Intel Compiler C++ %u\n", __INTEL_COMPILER);
#endif
#ifdef _MSC_VER
    printf("Microsoft Visual C++ %u\n", _MSC_VER);
#endif
}

namespace ClamBCModule {
void stop(const char *msg, llvm::Function* F, llvm::Instruction* I)
{
    if (F && F->hasName())
	llvm::errs() << "in function " << F->getName() << ": ";
    llvm::errs() << msg << "\n";
}
}

void printValue(llvm::Value *V, bool a, bool b) {
    std::string DisplayName;
    std::string Type;
    unsigned Line;
    std::string File;
    std::string Dir;
    if (!getLocationInfo(V, DisplayName, Type, Line, File, Dir)) {
	errs() << *V << "\n";
	return;
    }
    errs() << "'" << DisplayName << "' (" << File << ":" << Line << ")";
}

void printLocation(llvm::Instruction *I, bool a, bool b) {
    if (MDNode *N = I->getMetadata("dbg")) {
	DILocation Loc(N);
	errs() << Loc.getFilename() << ":" << Loc.getLineNumber();
	if (unsigned Col = Loc.getColumnNumber()) {
  	    errs() << ":" << Col;
  	}
  	errs() << ": ";
  	return;
    }
    errs() << *I << ":\n";
}<|MERGE_RESOLUTION|>--- conflicted
+++ resolved
@@ -576,8 +576,6 @@
 };
 char RuntimeLimits::ID;
 
-<<<<<<< HEAD
-// SimplifyCFG, ADCE, etc. won't remove a br i1 false ... they turn it into
 // select i1 false ... which instcombine would simplify but we don't run
 // instcombine.
 class BrSimplifier : public FunctionPass {
@@ -654,10 +652,7 @@
 };
 char SimpleGlobalDCE::ID;
 */
-class VISIBILITY_HIDDEN LLVMCodegen {
-=======
 class LLVMCodegen {
->>>>>>> 6ad0cd43
 private:
     const struct cli_bc *bc;
     Module *M;
