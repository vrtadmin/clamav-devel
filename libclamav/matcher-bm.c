/*
 *  Copyright (C) 2007-2009 Sourcefire, Inc.
 *
 *  Authors: Tomasz Kojm
 *
 *  This program is free software; you can redistribute it and/or modify
 *  it under the terms of the GNU General Public License version 2 as
 *  published by the Free Software Foundation.
 *
 *  This program is distributed in the hope that it will be useful,
 *  but WITHOUT ANY WARRANTY; without even the implied warranty of
 *  MERCHANTABILITY or FITNESS FOR A PARTICULAR PURPOSE.  See the
 *  GNU General Public License for more details.
 *
 *  You should have received a copy of the GNU General Public License
 *  along with this program; if not, write to the Free Software
 *  Foundation, Inc., 51 Franklin Street, Fifth Floor, Boston,
 *  MA 02110-1301, USA.
 */

#if HAVE_CONFIG_H
#include "clamav-config.h"
#endif

#include <stdio.h>
#include <assert.h>
#include "clamav.h"
#include "memory.h"
#include "others.h"
#include "cltypes.h"
#include "matcher.h"
#include "matcher-bm.h"
#include "filetypes.h"

#include "mpool.h"

#define BM_MIN_LENGTH	3
#define BM_BLOCK_SIZE	3
#define HASH(a,b,c) (211 * a + 37 * b + c)

int cli_bm_addpatt(struct cli_matcher *root, struct cli_bm_patt *pattern, const char *offset)
{
	uint16_t idx, i;
	const unsigned char *pt = pattern->pattern;
	struct cli_bm_patt *prev, *next = NULL;
	int ret;


    if(pattern->length < BM_MIN_LENGTH) {
	cli_errmsg("cli_bm_addpatt: Signature for %s is too short\n", pattern->virname);
	return CL_EMALFDB;
    }

    if((ret = cli_caloff(offset, NULL, NULL, root->type, pattern->offdata, &pattern->offset_min, &pattern->offset_max))) {
	cli_errmsg("cli_bm_addpatt: Can't calculate offset for signature %s\n", pattern->virname);
	return ret;
    }
    if(pattern->offdata[0] != CLI_OFF_ANY) {
	if(pattern->offdata[0] == CLI_OFF_ABSOLUTE)
	    root->bm_absoff_num++;
	else
	    root->bm_reloff_num++;
    }

#if BM_MIN_LENGTH == BM_BLOCK_SIZE
    /* try to load balance bm_suffix (at the cost of bm_shift) */
    for(i = 0; i < pattern->length - BM_BLOCK_SIZE + 1; i++) {
	idx = HASH(pt[i], pt[i + 1], pt[i + 2]);
	if(!root->bm_suffix[idx]) {
	    if(i) {
		pattern->prefix = pattern->pattern;
		pattern->prefix_length = i;
		pattern->pattern = &pattern->pattern[i];
		pattern->length -= i;
		pt = pattern->pattern;
	    }
	    break;
	}
    }
#endif

    for(i = 0; i <= BM_MIN_LENGTH - BM_BLOCK_SIZE; i++) {
	idx = HASH(pt[i], pt[i + 1], pt[i + 2]);
	root->bm_shift[idx] = MIN(root->bm_shift[idx], BM_MIN_LENGTH - BM_BLOCK_SIZE - i);
    }

    prev = next = root->bm_suffix[idx];
    while(next) {
	if(pt[0] >= next->pattern0)
	    break;
	prev = next;
	next = next->next;
    }

    if(next == root->bm_suffix[idx]) {
	pattern->next = root->bm_suffix[idx];
	if(root->bm_suffix[idx])
	    pattern->cnt = root->bm_suffix[idx]->cnt;
	root->bm_suffix[idx] = pattern;
    } else {
	pattern->next = prev->next;
	prev->next = pattern;
    }
    pattern->pattern0 = pattern->pattern[0];
    root->bm_suffix[idx]->cnt++;

    if(root->bm_offmode) {
	root->bm_pattab = (struct cli_bm_patt **) mpool_realloc2(root->mempool, root->bm_pattab, (root->bm_patterns + 1) * sizeof(struct cli_bm_patt *));
	if(!root->bm_pattab) {
	    cli_errmsg("cli_bm_addpatt: Can't allocate memory for root->bm_pattab\n");
	    return CL_EMEM;
	}
	root->bm_pattab[root->bm_patterns] = pattern;
	if(pattern->offdata[0] != CLI_OFF_ABSOLUTE)
	    pattern->offset_min = root->bm_patterns;
    }

    root->bm_patterns++;
    return CL_SUCCESS;
}

int cli_bm_init(struct cli_matcher *root)
{
	uint16_t i, size = HASH(255, 255, 255) + 1;
#ifdef USE_MPOOL
    assert (root->mempool && "mempool must be initialized");
#endif

    if(!(root->bm_shift = (uint8_t *) mpool_calloc(root->mempool, size, sizeof(uint8_t))))
	return CL_EMEM;

    if(!(root->bm_suffix = (struct cli_bm_patt **) mpool_calloc(root->mempool, size, sizeof(struct cli_bm_patt *)))) {
	mpool_free(root->mempool, root->bm_shift);
	return CL_EMEM;
    }

    for(i = 0; i < size; i++)
	root->bm_shift[i] = BM_MIN_LENGTH - BM_BLOCK_SIZE + 1;

    return CL_SUCCESS;
}

static int qcompare(const void *a, const void *b)
{
    return *(const uint32_t *)a - *(const uint32_t *)b;
}

int cli_bm_initoff(const struct cli_matcher *root, struct cli_bm_off *data, fmap_t *map)
{
	int ret;
	unsigned int i;
	struct cli_bm_patt *patt;
	struct cli_target_info info;


    if(!root->bm_patterns) {
	data->offtab = data->offset = NULL;
	data->cnt = data->pos = 0;
	return CL_SUCCESS;
    }
    memset(&info, 0, sizeof(info));
    info.fsize = map->len;

    data->cnt = data->pos = 0;
    data->offtab = (uint32_t *) cli_malloc(root->bm_patterns * sizeof(uint32_t));
    if(!data->offtab) {
	cli_errmsg("cli_bm_initoff: Can't allocate memory for data->offtab\n");
	return CL_EMEM;
    }
    data->offset = (uint32_t *) cli_malloc(root->bm_patterns * sizeof(uint32_t));
    if(!data->offset) {
	cli_errmsg("cli_bm_initoff: Can't allocate memory for data->offset\n");
	free(data->offtab);
	return CL_EMEM;
    }
    for(i = 0; i < root->bm_patterns; i++) {
	patt = root->bm_pattab[i];
	if(patt->offdata[0] == CLI_OFF_ABSOLUTE) {
	    data->offtab[data->cnt] = patt->offset_min + patt->prefix_length;
	    data->cnt++;
	} else if((ret = cli_caloff(NULL, &info, map, root->type, patt->offdata, &data->offset[patt->offset_min], NULL))) {
	    cli_errmsg("cli_bm_initoff: Can't calculate relative offset in signature for %s\n", patt->virname);
	    if(info.exeinfo.section)
		free(info.exeinfo.section);
	    free(data->offtab);
	    free(data->offset);
	    return ret;
	} else if((data->offset[patt->offset_min] != CLI_OFF_NONE) && (data->offset[patt->offset_min] + patt->length <= info.fsize)) {
	    if(!data->cnt || (data->offset[patt->offset_min] != data->offtab[data->cnt - 1])) {
		data->offtab[data->cnt] = data->offset[patt->offset_min] + patt->prefix_length;
		data->cnt++;
	    }
	}
    }
    if(info.exeinfo.section)
	free(info.exeinfo.section);

    cli_qsort(data->offtab, data->cnt, sizeof(uint32_t), qcompare);
    return CL_SUCCESS;
}

void cli_bm_freeoff(struct cli_bm_off *data)
{
    free(data->offset);
    data->offset = NULL;
    free(data->offtab);
    data->offtab = NULL;
}

void cli_bm_free(struct cli_matcher *root)
{
	struct cli_bm_patt *patt, *prev;
	uint16_t i, size = HASH(255, 255, 255) + 1;


    if(root->bm_shift)
	mpool_free(root->mempool, root->bm_shift);

    if(root->bm_pattab)
	mpool_free(root->mempool, root->bm_pattab);

    if(root->bm_suffix) {
	for(i = 0; i < size; i++) {
	    patt = root->bm_suffix[i];
	    while(patt) {
		prev = patt;
		patt = patt->next;
		if(prev->prefix)
		    mpool_free(root->mempool, prev->prefix);
		else
		    mpool_free(root->mempool, prev->pattern);
		if(prev->virname)
		    mpool_free(root->mempool, prev->virname);
		mpool_free(root->mempool, prev);
	    }
	}
	mpool_free(root->mempool, root->bm_suffix);
    }
}

<<<<<<< HEAD
int cli_bm_scanbuff(const unsigned char *buffer, uint32_t length, const char **virname, const struct cli_bm_patt **patt, const struct cli_matcher *root, uint32_t offset, int fd, struct cli_bm_off *offdata)
=======
int cli_bm_scanbuff(const unsigned char *buffer, uint32_t length, const char **virname, const struct cli_matcher *root, uint32_t offset, fmap_t *map, struct cli_bm_off *offdata)
>>>>>>> b183aa78
{
	uint32_t i, j, off, off_min, off_max;
	uint8_t found, pchain, shift;
	uint16_t idx, idxchk;
	struct cli_bm_patt *p;
	const unsigned char *bp, *pt;
	unsigned char prefix;
        struct cli_target_info info;
        int ret;

    if(!root || !root->bm_shift)
	return CL_CLEAN;

    if(length < BM_MIN_LENGTH)
	return CL_CLEAN;

    memset(&info, 0, sizeof(info));
    i = BM_MIN_LENGTH - BM_BLOCK_SIZE;
    if(offdata) {
	if(offdata->pos == offdata->cnt)
	    return CL_CLEAN;
	i += offdata->offtab[offdata->pos] - offset;
    }
    for(; i < length - BM_BLOCK_SIZE + 1; ) {
	idx = HASH(buffer[i], buffer[i + 1], buffer[i + 2]);
	shift = root->bm_shift[idx];

	if(shift == 0) {
	    prefix = buffer[i - BM_MIN_LENGTH + BM_BLOCK_SIZE];
	    p = root->bm_suffix[idx];
	    if(p && p->cnt == 1 && p->pattern0 != prefix) {
		if(offdata) {
		    off = offset + i - BM_MIN_LENGTH + BM_BLOCK_SIZE;
		    for(; offdata->pos < offdata->cnt && off >= offdata->offtab[offdata->pos]; offdata->pos++);
		    if(offdata->pos == offdata->cnt || off >= offdata->offtab[offdata->pos])
			return CL_CLEAN;
		    i += offdata->offtab[offdata->pos] - off;
		} else {
		    i++;
		}
		continue;
	    }
	    pchain = 0;
	    while(p) {
		if(p->pattern0 != prefix) {
		    if(pchain)
			break;
		    p = p->next;
		    continue;
		} else pchain = 1;

		off = i - BM_MIN_LENGTH + BM_BLOCK_SIZE;
		bp = buffer + off;

		if((off + p->length > length) || (p->prefix_length > off)) {
		    p = p->next;
		    continue;
		}

		if(offdata) {
		    if(p->offdata[0] == CLI_OFF_ABSOLUTE) {
			if(p->offset_min != offset + off - p->prefix_length) {
			    p = p->next;
			    continue;
			}
		    } else if((offdata->offset[p->offset_min] == CLI_OFF_NONE) || (offdata->offset[p->offset_min] != offset + off - p->prefix_length)) {
			p = p->next;
			continue;
		    }
		}

		idxchk = MIN(p->length, length - off) - 1;
		if(idxchk) {
		    if((bp[idxchk] != p->pattern[idxchk]) ||  (bp[idxchk / 2] != p->pattern[idxchk / 2])) {
			p = p->next;
			continue;
		    }
		}

		if(p->prefix_length) {
		    off -= p->prefix_length;
		    bp -= p->prefix_length;
		    pt = p->prefix;
		} else {
		    pt = p->pattern;
		}

		found = 1;
		for(j = 0; j < p->length + p->prefix_length && off < length; j++, off++) {
		    if(bp[j] != pt[j]) {
			found = 0;
			break;
		    }
		}

		if(found && (p->boundary & BM_BOUNDARY_EOL)) {
		    if(off != length) {
			p = p->next;
			continue;
		    }
		}

		if(found && p->length + p->prefix_length == j) {
		    if(!offdata && (p->offset_min != CLI_OFF_ANY)) {
			if(p->offdata[0] != CLI_OFF_ABSOLUTE) {
			    ret = cli_caloff(NULL, &info, map, root->type, p->offdata, &off_min, &off_max);
			    if(ret != CL_SUCCESS) {
				cli_errmsg("cli_bm_scanbuff: Can't calculate relative offset in signature for %s\n", p->virname);
				if(info.exeinfo.section)
				    free(info.exeinfo.section);
				return ret;
			    }
			} else {
			    off_min = p->offset_min;
			    off_max = p->offset_max;
			}
			off = offset + i - p->prefix_length - BM_MIN_LENGTH + BM_BLOCK_SIZE;
			if(off_min == CLI_OFF_NONE || off_max < off || off_min > off) {
			    p = p->next;
			    continue;
			}
		    }
		    if(virname)
			*virname = p->virname;
		    if(patt)
			*patt = p;
		    if(info.exeinfo.section)
			free(info.exeinfo.section);
		    return CL_VIRUS;
		}
		p = p->next;
	    }
	    shift = 1;
	}

	if(offdata) {
	    off = offset + i - BM_MIN_LENGTH + BM_BLOCK_SIZE;
	    for(; offdata->pos < offdata->cnt && off >= offdata->offtab[offdata->pos]; offdata->pos++);
	    if(offdata->pos == offdata->cnt || off >= offdata->offtab[offdata->pos])
		return CL_CLEAN;
	    i += offdata->offtab[offdata->pos] - off;
	} else {
	    i += shift;
	}

    }

    if(info.exeinfo.section)
	free(info.exeinfo.section);
    return CL_CLEAN;
}<|MERGE_RESOLUTION|>--- conflicted
+++ resolved
@@ -238,11 +238,7 @@
     }
 }
 
-<<<<<<< HEAD
-int cli_bm_scanbuff(const unsigned char *buffer, uint32_t length, const char **virname, const struct cli_bm_patt **patt, const struct cli_matcher *root, uint32_t offset, int fd, struct cli_bm_off *offdata)
-=======
-int cli_bm_scanbuff(const unsigned char *buffer, uint32_t length, const char **virname, const struct cli_matcher *root, uint32_t offset, fmap_t *map, struct cli_bm_off *offdata)
->>>>>>> b183aa78
+int cli_bm_scanbuff(const unsigned char *buffer, uint32_t length, const char **virname, const struct cli_bm_patt **patt, const struct cli_matcher *root, uint32_t offset, fmap_t *map, struct cli_bm_off *offdata)
 {
 	uint32_t i, j, off, off_min, off_max;
 	uint8_t found, pchain, shift;
