--- conflicted
+++ resolved
@@ -373,11 +373,7 @@
 	    closesocket(sockd);
 	    return NULL;
 	} else {
-<<<<<<< HEAD
-	    mprintf("Signature received (length = %zu)\n", strlen(buff) - 10);
-=======
 	    mprintf("Signature received (length = %lu)\n", (unsigned long)strlen(buff) - 10);
->>>>>>> ab3a82a4
 	}
     } else {
 	mprintf("!getdsig: Communication error with remote server\n");
